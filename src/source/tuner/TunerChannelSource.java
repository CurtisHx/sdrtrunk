/*******************************************************************************
 * sdrtrunk
 * Copyright (C) 2014-2017 Dennis Sheirer
 *
 * This program is free software: you can redistribute it and/or modify
 * it under the terms of the GNU General Public License as published by
 * the Free Software Foundation, either version 3 of the License, or
 * (at your option) any later version.
 *
 * This program is distributed in the hope that it will be useful,
 * but WITHOUT ANY WARRANTY; without even the implied warranty of
 * MERCHANTABILITY or FITNESS FOR A PARTICULAR PURPOSE.  See the
 * GNU General Public License for more details.
 *
 * You should have received a copy of the GNU General Public License
 * along with this program.  If not, see <http://www.gnu.org/licenses/>
 *
 ******************************************************************************/
package source.tuner;

import channel.heartbeat.Heartbeat;
import channel.heartbeat.IHeartbeatProvider;
import dsp.filter.FilterFactory;
import dsp.filter.Window.WindowType;
import dsp.filter.cic.ComplexPrimeCICDecimate;
import dsp.mixer.Oscillator;
import org.slf4j.Logger;
import org.slf4j.LoggerFactory;
import sample.Buffer;
import sample.Listener;
import sample.OverflowableTransferQueue;
import sample.complex.Complex;
import sample.complex.ComplexBuffer;
import sample.real.IOverflowListener;
import source.ComplexSource;
import source.SourceException;
import source.ISourceEventListener;
import source.ISourceEventProvider;
import source.SourceEvent;
import source.ISourceEventProcessor;

import java.util.ArrayList;
import java.util.List;
import java.util.concurrent.RejectedExecutionException;
import java.util.concurrent.ScheduledExecutorService;
import java.util.concurrent.ScheduledFuture;
import java.util.concurrent.TimeUnit;
import java.util.concurrent.atomic.AtomicBoolean;

public class TunerChannelSource extends ComplexSource implements ISourceEventProcessor, Listener<ComplexBuffer>
{
    private final static Logger mLog = LoggerFactory.getLogger(TunerChannelSource.class);

    //Maximum number of filled buffers for the blocking queue
    private static final int BUFFER_MAX_CAPACITY = 300;

    //Threshold for resetting buffer overflow condition
    private static final int BUFFER_OVERFLOW_RESET_THRESHOLD = 100;

    private static int CHANNEL_RATE = 48000;
    private static int CHANNEL_PASS_FREQUENCY = 12000;
    private static final Heartbeat HEARTBEAT = new Heartbeat();

    private OverflowableTransferQueue<ComplexBuffer> mBuffer;

    private Tuner mTuner;
    private TunerChannel mTunerChannel;
    private Oscillator mMixer;
    private ComplexPrimeCICDecimate mDecimationFilter;
    private Listener<ComplexBuffer> mListener;
<<<<<<< HEAD
    private ISourceEventProcessor mFrequencyChangeProcessor;
=======
    private Listener<Heartbeat> mHeartbeatListener;
    private IFrequencyChangeProcessor mFrequencyChangeProcessor;
>>>>>>> 108691dc
    private DownstreamProcessor mDownstreamFrequencyEventProcessor = new DownstreamProcessor();
    private ScheduledFuture<?> mTaskHandle;

    private long mTunerFrequency = 0;
    private int mTunerSampleRate;
    private int mChannelFrequencyCorrection = 0;

    private DecimationProcessor mDecimationProcessor = new DecimationProcessor();

    private AtomicBoolean mRunning = new AtomicBoolean();
    private boolean mExpended = false;

    /**
     * Provides a Digital Drop Channel (DDC) to decimate the IQ output from a
     * tuner down to a 48 kHz IQ channel rate.
     *
     * Note: this class can only be used once (started and stopped) and a new
     * tuner channel source must be requested from the tuner once this object
     * has been stopped.  This is because channels are managed dynamically and
     * center tuned frequency may have changed since this source was obtained
     * and thus the tuner might no longer be able to source this channel once it
     * has been stopped.
     *
     * @param tuner to obtain wideband IQ samples from
     * @param tunerChannel specifying the center frequency for the DDC
     * @throws RejectedExecutionException if the thread pool manager cannot
     *                                    accept the decimation processing task
     * @throws SourceException            if the tuner has an issue providing IQ samples
     */
    public TunerChannelSource(Tuner tuner, TunerChannel tunerChannel) throws RejectedExecutionException, SourceException
    {
        mTuner = tuner;
        mTunerChannel = tunerChannel;
        mTuner.getTunerController().addListener((ISourceEventProcessor) this);
        mTunerFrequency = mTuner.getTunerController().getFrequency();

        mBuffer = new OverflowableTransferQueue<>(BUFFER_MAX_CAPACITY, BUFFER_OVERFLOW_RESET_THRESHOLD);

	    /* Setup the frequency translator to the current source frequency */
        long frequencyOffset = mTunerFrequency - mTunerChannel.getFrequency();

        mMixer = new Oscillator(frequencyOffset, mTuner.getTunerController().getSampleRate());

		/* Fire a sample rate change event to setup the decimation chain */
        process(SourceEvent.sampleRateChange(mTuner.getTunerController().getSampleRate()));
    }

    /**
     * Overrides the default source overflow listener management to delegate responsibility to the overflow buffer
     */
    @Override
    public void setOverflowListener(IOverflowListener listener)
    {
        mBuffer.setOverflowListener(listener);
    }

    public void start(ScheduledExecutorService executor)
    {
        if(mExpended)
        {
            throw new IllegalStateException("Attempt to re-start an expended tuner channel source.  TunerChannelSource" +
                " objects can only be used once. ");
        }

        if(mRunning.compareAndSet(false, true))
        {
            //Broadcast current frequency and sample rate settings so all downstream components are aware
            mDownstreamFrequencyEventProcessor.broadcastCurrentFrequency();
            mDownstreamFrequencyEventProcessor.broadcastCurrentSampleRate();

            //Schedule the decimation task to run every 9 ms (111 iterations/second), an odd periodicity relative
            //to the inbound periodicity of 20 ms, to attempt to avoid thread queue contention
            mTaskHandle = executor.scheduleAtFixedRate(mDecimationProcessor, 0, 9, TimeUnit.MILLISECONDS);

		    /* Finally, register to receive samples from the tuner */
            mTuner.addListener((Listener<ComplexBuffer>) this);
        }
        else
        {
            mLog.warn("Attempt to start() an already running tuner channel source was ignored");
        }
    }

    @Override
    public void reset()
    {
    }

    @Override
    public void stop()
    {
        if(mRunning.compareAndSet(true, false))
        {
            mTuner.releaseChannel(this);
            mDecimationProcessor.shutdown();

            if(mTaskHandle != null)
            {
                mTaskHandle.cancel(true);
                mTaskHandle = null;
            }

            mBuffer.clear();

            mExpended = true;
        }
        else
        {
            mLog.warn("Attempt to stop() an already stopped tuner channel source was ignored");
        }
    }


    @Override
    public void dispose()
    {
        if(!mRunning.get())
        {
	    	/* Tell the tuner to release/unregister our resources */
            mTuner.getTunerController().removeListener(this);
        }
    }

    /**
     * Changes the frequency correction value and broadcasts the change to the registered downstream listener.
     * @param correction current frequency correction value.
     */
    private void setFrequencyCorrection(int correction)
    {
        mChannelFrequencyCorrection = correction;

        updateMixerFrequencyOffset();

        mDownstreamFrequencyEventProcessor.broadcast(
            SourceEvent.channelFrequencyCorrectionChange(mChannelFrequencyCorrection));
    }

    public Tuner getTuner()
    {
        return mTuner;
    }

    public TunerChannel getTunerChannel()
    {
        return mTunerChannel;
    }

    @Override
    public void receive(ComplexBuffer buffer)
    {
        if(mRunning.get())
        {
            mBuffer.offer(buffer);
        }
    }

    public void setFrequencyChangeListener(ISourceEventProcessor processor)
    {
        mFrequencyChangeProcessor = processor;
    }

    @Override
    public void setListener(Listener<ComplexBuffer> listener)
    {
		/* Save a pointer to the listener so that if we have to change the 
		 * decimation filter, we can re-add the listener */
        mListener = listener;

        mDecimationFilter.setListener(listener);
    }

    @Override
    public void removeListener(Listener<ComplexBuffer> listener)
    {
        mDecimationFilter.removeListener();
    }

    /**
     * Handler for frequency change events received from the tuner and channel
     * frequency correction events received from the channel consumer/listener
     */
    @Override
    public void process(SourceEvent event) throws SourceException
    {
        // Echo the event to the registered event listener
        if(mFrequencyChangeProcessor != null)
        {
            mFrequencyChangeProcessor.process(event);
        }

        switch(event.getEvent())
        {
            case NOTIFICATION_FREQUENCY_CHANGE:
                mTunerFrequency = event.getValue().longValue();
                updateMixerFrequencyOffset();

                //Reset frequency correction so that downstream components can recalculate the value
                setFrequencyCorrection(0);
                break;
            case NOTIFICATION_SAMPLE_RATE_CHANGE:
                int sampleRate = event.getValue().intValue();
                setSampleRate(sampleRate);
                break;
            default:
                break;
        }
    }

    /**
     * Updates the sample rate to the requested value and notifies any downstream components of the change
     * @param sampleRate to set
     */
    private void setSampleRate(int sampleRate)
    {
        if(mTunerSampleRate != sampleRate)
        {
            mMixer.setSampleRate(sampleRate);

            /* Get new decimation filter */
            mDecimationFilter = FilterFactory.getDecimationFilter(sampleRate, CHANNEL_RATE, 1,
                CHANNEL_PASS_FREQUENCY, 60, WindowType.HAMMING);

            /* re-add the original output listener */
            mDecimationFilter.setListener(mListener);

            mTunerSampleRate = sampleRate;

            mDownstreamFrequencyEventProcessor.broadcastCurrentSampleRate();
        }
    }

    /**
     * Calculates the local mixer frequency offset from the tuned frequency,
     * channel's requested frequency, and channel frequency correction.
     */
    private void updateMixerFrequencyOffset()
    {
        long offset = mTunerFrequency - mTunerChannel.getFrequency() - mChannelFrequencyCorrection;
        mMixer.setFrequency(offset);
    }

    public int getSampleRate() throws SourceException
    {
        return CHANNEL_RATE;
    }

    public long getFrequency() throws SourceException
    {
        return mTunerChannel.getFrequency();
    }

    /**
     * Implements ISourceEventProvider to enable this source to broadcast frequency change events to downstream
     * listeners.
     *
     * @param listener to receive downstream events
     */
    @Override
    public void setSourceEventListener(Listener<SourceEvent> listener)
    {
        mDownstreamFrequencyEventProcessor.setSourceEventListener(listener);
    }

    /**
     * Implements ISourceEventProvider to remove the frequency change listener from receiving down-stream frequency
     * change events.
      */
    @Override
    public void removeSourceEventListener()
    {
        mDownstreamFrequencyEventProcessor.removeSourceEventListener();
    }

    /**
     * Implements ISourceEventListener to receive frequency change events containing requests from downstream
     * listeners to change frequency values.
     * @return listener
     */
    @Override
    public Listener<SourceEvent> getSourceEventListener()
    {
        return mDownstreamFrequencyEventProcessor.getSourceEventListener();
    }

    /**
     * Registers the listener to receive heartbeats from this source.
     * @param listener to receive heartbeats
     */
    @Override
    public void setHeartbeatListener(Listener<Heartbeat> listener)
    {
        mHeartbeatListener = listener;
    }

    /**
     * Removes the currently registered heartbeat listener
     */
    @Override
    public void removeHeartbeatListener()
    {
        mHeartbeatListener = null;
    }

    /**
     * Managers frequency change requests and notifications from/to any downstream component.  Downstream
     * components are those that receive samples from this tuner channel source.  These downstream components will be
     * notified of any frequency or sample rate change events and will also be able to request frequency correction
     * updates.
     */
    public class DownstreamProcessor implements ISourceEventListener, ISourceEventProvider,
        Listener<SourceEvent>
    {
        //Listener to receive downstream events
        private Listener<SourceEvent> mListener;

        /**
         * Broadcasts the frequency change event to the downstream frequency change listener
         * @param event to broadcast
         */
        public void broadcast(SourceEvent event)
        {
            if(mListener != null)
            {
                mListener.receive(event);
            }
        }

        /**
         * Broadcasts the current frequency of this tuner channel source to the downstream listener
         */
        public void broadcastCurrentFrequency()
        {
            try
            {
                long frequency = getFrequency();
                broadcast(SourceEvent.frequencyChange(frequency));
            }
            catch(SourceException se)
            {
                mLog.error("Error obtaining frequency from tuner to broadcast downstream");
            }
        }

        /**
         * Broadcasts the current decimated sample rate of this tuner channel source
         */
        public void broadcastCurrentSampleRate()
        {
            try
            {
                //Note: downstream sample rate is currently a fixed value -- it will change in the future
                broadcast(SourceEvent.sampleRateChange(getSampleRate()));
            }
            catch(SourceException se)
            {
                mLog.error("Error obtaining sample rate from tuner to broadcast downstream");
            }
        }

        /**
         * Sets the downstream listener to receive frequency change events from this tuner channel source
         * @param listener to receive events
         */
        @Override
        public void setSourceEventListener(Listener<SourceEvent> listener)
        {
            mListener = listener;
        }

        /**
         * Removes the downstream listener from receiving frequency change events.
         */
        @Override
        public void removeSourceEventListener()
        {
            mListener = null;
        }

        /**
         * Listener for receiving frequency change events from downstream components
         */
        @Override
        public Listener<SourceEvent> getSourceEventListener()
        {
            return this;
        }

        /**
         * Processes frequency change events from downstream components.
         * @param event to process
         */
        @Override
        public void receive(SourceEvent event)
        {
            switch(event.getEvent())
            {
                //Frequency correction requests are the only change requests supported from downstream components
                case REQUEST_CHANNEL_FREQUENCY_CORRECTION_CHANGE:
                    setFrequencyCorrection(event.getValue().intValue());
                    break;
            }
        }
    }

    /**
     * Decimates an inbound buffer of I/Q samples from the source down to the
     * standard 48000 channel sample rate
     */
    public class DecimationProcessor implements Runnable
    {
        private boolean mProcessing = true;
        private List<ComplexBuffer> mSampleBuffers = new ArrayList<ComplexBuffer>();

        public void shutdown()
        {
            mProcessing = false;
        }

        @Override
        public void run()
        {
			/* General exception handler so that any errors won't kill the
			 * decimation thread and cause the input buffers to fill up and
			 * run the program out of memory */
            try
            {
                if(mProcessing)
                {
                    //Send a heartbeat every time this runs to allow downstream components to perform periodic
                    //state monitoring functions on this thread
                    if(mHeartbeatListener != null)
                    {
                        mHeartbeatListener.receive(HEARTBEAT);
                    }

                    mBuffer.drainTo(mSampleBuffers, 20);

                    for(Buffer buffer : mSampleBuffers)
                    {
							/* Check to see if we've been shutdown */
                        if(!mProcessing)
                        {
                            mBuffer.clear();
                            return;
                        }
                        else
                        {
                            float[] samples = buffer.getSamples();

								/* We make a copy of the buffer so that we don't affect
								 * anyone else that is using the same buffer, like other
								 * channels or the spectral display */
                            float[] translated = new float[samples.length];

								/* Perform frequency translation */
                            for(int x = 0; x < samples.length; x += 2)
                            {
                                mMixer.rotate();

                                translated[x] = Complex.multiplyInphase(
                                    samples[x], samples[x + 1], mMixer.inphase(), mMixer.quadrature());

                                translated[x + 1] = Complex.multiplyQuadrature(
                                    samples[x], samples[x + 1], mMixer.inphase(), mMixer.quadrature());
                            }

                            if(mProcessing)
                            {
                                final ComplexPrimeCICDecimate filter = mDecimationFilter;
                                filter.receive(new ComplexBuffer(translated));
                            }
                        }
                    }

                    mSampleBuffers.clear();
                }
            }
            catch(Exception e)
            {
				/* Only log the stack trace if we're still processing */
                if(mProcessing)
                {
                    mLog.error("Error encountered during decimation process", e);
                }
            }
            catch(Throwable throwable)
            {
                mLog.error("Code error encountered during decimation process - channel thread will probably die", throwable);
            }

			/* Check to see if we've been shutdown */
            if(!mProcessing)
            {
                mBuffer.clear();
                mSampleBuffers.clear();
            }
        }
    }
}<|MERGE_RESOLUTION|>--- conflicted
+++ resolved
@@ -68,12 +68,8 @@
     private Oscillator mMixer;
     private ComplexPrimeCICDecimate mDecimationFilter;
     private Listener<ComplexBuffer> mListener;
-<<<<<<< HEAD
     private ISourceEventProcessor mFrequencyChangeProcessor;
-=======
     private Listener<Heartbeat> mHeartbeatListener;
-    private IFrequencyChangeProcessor mFrequencyChangeProcessor;
->>>>>>> 108691dc
     private DownstreamProcessor mDownstreamFrequencyEventProcessor = new DownstreamProcessor();
     private ScheduledFuture<?> mTaskHandle;
 
