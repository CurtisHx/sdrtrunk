--- conflicted
+++ resolved
@@ -51,16 +51,7 @@
 import org.slf4j.Logger;
 import org.slf4j.LoggerFactory;
 
-<<<<<<< HEAD
-import java.util.ArrayList;
-import java.util.Collections;
-import java.util.HashMap;
-import java.util.List;
-import java.util.Map;
-import java.util.TreeMap;
-=======
 import java.util.*;
->>>>>>> 39f6d6c8
 
 /**
  * List of aliases that share the same alias list name and provides convenient methods for looking up alias
@@ -676,7 +667,6 @@
      */
     public List<Alias> getOverlappingAliases(Alias alias, AliasID aliasID)
     {
-<<<<<<< HEAD
         List<Alias> aliases = new ArrayList<>();
 
         for(Alias otherAlias: mAliases)
@@ -693,10 +683,6 @@
                 }
             }
         }
-=======
-        map.entrySet().removeIf(entry -> alias.equals(((Map.Entry)entry).getValue()));
-    }
->>>>>>> 39f6d6c8
 
         return aliases;
     }
