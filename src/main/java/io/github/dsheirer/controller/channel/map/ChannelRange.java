--- conflicted
+++ resolved
@@ -107,21 +107,13 @@
         if(isValid())
         {
             sb.append("First: ");
-<<<<<<< HEAD
-            sb.append(mFirstChannel.get() + "=");
-=======
-            sb.append(mFirst).append("=");
->>>>>>> 39f6d6c8
+            sb.append(mFirstChannel.get()).append("=");
 
             long frequency = getFrequency(mFirstChannel.get());
 
             sb.append(FREQUENCY_FORMATTER.format((double)frequency / 1E6D));
             sb.append("  Last: ");
-<<<<<<< HEAD
-            sb.append(mLastChannel.get() + "=");
-=======
-            sb.append(mLast).append("=");
->>>>>>> 39f6d6c8
+            sb.append(mLastChannel.get()).append("=");
 
             frequency = getFrequency(mLastChannel.get());
             sb.append(FREQUENCY_FORMATTER.format((double)frequency / 1E6D));
