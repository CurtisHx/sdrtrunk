/*
 *
 *  * ******************************************************************************
 *  * Copyright (C) 2014-2019 Dennis Sheirer
 *  *
 *  * This program is free software: you can redistribute it and/or modify
 *  * it under the terms of the GNU General Public License as published by
 *  * the Free Software Foundation, either version 3 of the License, or
 *  * (at your option) any later version.
 *  *
 *  * This program is distributed in the hope that it will be useful,
 *  * but WITHOUT ANY WARRANTY; without even the implied warranty of
 *  * MERCHANTABILITY or FITNESS FOR A PARTICULAR PURPOSE.  See the
 *  * GNU General Public License for more details.
 *  *
 *  * You should have received a copy of the GNU General Public License
 *  * along with this program.  If not, see <http://www.gnu.org/licenses/>
 *  * *****************************************************************************
 *
 *
 */
package io.github.dsheirer.module.decode.passport;

import io.github.dsheirer.channel.state.DecoderState;
import io.github.dsheirer.channel.state.DecoderStateEvent;
import io.github.dsheirer.channel.state.DecoderStateEvent.Event;
import io.github.dsheirer.channel.state.State;
import io.github.dsheirer.identifier.Identifier;
import io.github.dsheirer.identifier.IdentifierClass;
import io.github.dsheirer.identifier.IdentifierCollection;
import io.github.dsheirer.identifier.Role;
import io.github.dsheirer.identifier.decoder.DecoderLogicalChannelNameIdentifier;
import io.github.dsheirer.message.IMessage;
import io.github.dsheirer.message.MessageType;
import io.github.dsheirer.module.decode.DecoderType;
import io.github.dsheirer.module.decode.event.DecodeEvent;
import io.github.dsheirer.module.decode.passport.identifier.PassportRadioId;
import io.github.dsheirer.module.decode.passport.identifier.PassportTalkgroup;
import io.github.dsheirer.protocol.Protocol;
import org.slf4j.Logger;
import org.slf4j.LoggerFactory;

import java.util.ArrayList;
import java.util.Collections;
import java.util.HashMap;
import java.util.HashSet;
import java.util.Iterator;
import java.util.List;
import java.util.Map;
import java.util.Objects;
import java.util.Set;
import java.util.TreeSet;
import java.util.function.Consumer;

public class PassportDecoderState extends DecoderState
{
    private final static Logger mLog = LoggerFactory.getLogger(PassportDecoderState.class);

    private Set<PassportTalkgroup> mTalkgroupsFirstHeard = new HashSet<>();
    private Set<PassportTalkgroup> mTalkgroups = new TreeSet<>();
    private Set<PassportRadioId> mMobileIDs = new TreeSet<>();
    private Map<Integer,Long> mSiteLCNs = new HashMap<>();
    private Map<Integer,Long> mNeighborLCNs = new HashMap<>();
    private Map<Integer,DecodeEvent> mDetectedCalls = new HashMap<>();
    private DecodeEvent mCurrentDecodeEvent;
    private int mChannelNumber;
    private int mSiteNumber;
    private PassportBand mSiteBand;
    private long mFrequency;

    public PassportDecoderState()
    {
    }

    @Override
    public DecoderType getDecoderType()
    {
        return DecoderType.PASSPORT;
    }

    private void addTalkgroup(PassportTalkgroup talkgroup)
    {
        if(mTalkgroupsFirstHeard.contains(talkgroup))
        {
            mTalkgroups.add(talkgroup);
        }
        else
        {
            mTalkgroupsFirstHeard.add(talkgroup);
        }
    }

    /**
     * Compares the talkgroups for equality
     */
    private boolean isSameTalkgroup(Identifier id1, Identifier id2)
    {
        return Objects.equals(id1, id2);
    }

    /**
     * Retrieves the first identifier with a TO role.
     *
     * @param collection containing a TO identifier
     * @return TO identifier or null
     */
    private Identifier getToIdentifier(IdentifierCollection collection)
    {
        List<Identifier> identifiers = collection.getIdentifiers(Role.TO);

        if(identifiers.size() >= 1)
        {
            return identifiers.get(0);
        }

        return null;
    }


    @Override
    public void receive(IMessage message)
    {
        if(message instanceof PassportMessage && message.isValid())
        {
            PassportMessage passport = (PassportMessage)message;

            if(passport.isValid())
            {
                switch(passport.getMessageType())
                {
                    case CA_STRT:
                    case DA_STRT:
                        mSiteLCNs.put(passport.getLCN(), passport.getLCNFrequency());

                        PassportTalkgroup to = passport.getToIdentifier();
                        addTalkgroup(to);

                        if(mChannelNumber == 0)
                        {
                            setChannelNumber(passport.getLCN());
                        }

                        /* Call on this channel */
                        if(passport.getLCN() == mChannelNumber)
                        {
                            getIdentifierCollection().update(to);

                            if(mCurrentDecodeEvent != null)
                            {
                                if(isSameTalkgroup(getToIdentifier(mCurrentDecodeEvent.getIdentifierCollection()), to))
                                {
                                    mCurrentDecodeEvent.update(passport.getTimestamp());
                                    broadcast(mCurrentDecodeEvent);
                                    broadcast(new DecoderStateEvent(this, Event.CONTINUATION, State.CALL));
                                    return;
                                }
                                else
                                {
                                    mCurrentDecodeEvent.end(message.getTimestamp());
                                    broadcast(mCurrentDecodeEvent);
                                    mCurrentDecodeEvent = null;
                                }
                            }

                            mCurrentDecodeEvent = DecodeEvent.builder(passport.getTimestamp())
                                .eventDescription(passport.getMessageType() == MessageType.CA_STRT ? "Call" : "Data")
                                .identifiers(getIdentifierCollection().copyOf())
                                .details(passport.toString())
                                .build();
                            broadcast(mCurrentDecodeEvent);
                            broadcast(new DecoderStateEvent(this, Event.START, State.CALL));
                        }
                        else
                        {
                            //Call Detection
                            int lcn = passport.getLCN();

                            DecodeEvent callDetect = mDetectedCalls.get(lcn);

                            if(callDetect == null ||
                                !isSameTalkgroup(to, getToIdentifier(callDetect.getIdentifierCollection())) ||
                                callDetect.getTimeStart() < (passport.getTimestamp() - 45000))
                            {
                                callDetect = DecodeEvent.builder(passport.getTimestamp())
                                    .eventDescription("Call Detect")
                                    .identifiers(new IdentifierCollection(passport.getIdentifiers()))
//                                    .channel(...)
                                    .build();
                                mDetectedCalls.put(lcn, callDetect);
                            }
                            else
                            {
                                callDetect.update(passport.getTimestamp());
                            }

                            broadcast(callDetect);
                        }
                        break;
                    case CA_ENDD:
                    case DA_ENDD:
                        PassportTalkgroup endTalkgroup = passport.getToIdentifier();
                        addTalkgroup(endTalkgroup);

                        if(mCurrentDecodeEvent != null && isSameTalkgroup(endTalkgroup, getToIdentifier(mCurrentDecodeEvent.getIdentifierCollection())))
                        {
                            mCurrentDecodeEvent.end(passport.getTimestamp());
                            mCurrentDecodeEvent = null;
                        }

                        broadcast(new DecoderStateEvent(this, Event.END, State.CALL));
                        break;
                    case ID_RDIO:
                        PassportRadioId mobileId = passport.getFromIdentifier();
                        mMobileIDs.add(mobileId);
                        getIdentifierCollection().update(mobileId);

                        if(mCurrentDecodeEvent != null)
                        {
                            mCurrentDecodeEvent.setIdentifierCollection(getIdentifierCollection().copyOf());
                            mCurrentDecodeEvent.update(passport.getTimestamp());
                            broadcast(mCurrentDecodeEvent);
                        }
                        break;
                    case RA_REGI:
                        broadcast(DecodeEvent.builder(passport.getTimestamp())
                            .eventDescription("Register")
                            .identifiers(new IdentifierCollection(passport.getIdentifiers()))
                            .build());

                        broadcast(new DecoderStateEvent(this, Event.CONTINUATION, State.DATA));
                        break;
                    case SY_IDLE:
                        if(passport.getFree() != 0)
                        {
                            mNeighborLCNs.put(passport.getFree(), passport.getFreeFrequency());
                        }
                        setSiteNumber(passport.getSite());

                        PassportBand band = passport.getSiteBand();
                        setSiteBand(band);
                        setChannelNumber(getSiteBand().getChannel(mFrequency));
                        break;
                    default:
                        break;
                }
            }
        }
    }

    @Override
    public String getActivitySummary()
    {
        StringBuilder sb = new StringBuilder();

        sb.append("Activity Summary\n");
        sb.append("Decoder:\tPassport\n\n");
        sb.append("Site Channels\n");

        if(mSiteLCNs.isEmpty())
        {
            sb.append("  None\n");
        }
        else
        {
            mSiteLCNs.entrySet()
                    .stream()
                    .sorted(Map.Entry.comparingByKey())
                    .forEach(entry -> {
                        sb.append("  " + entry.getKey());
                        sb.append("\t" + entry.getValue());
                        sb.append("\n");
                    });
        }

        sb.append("\nNeighbor Channels\n");

        if(mNeighborLCNs.isEmpty())
        {
            sb.append("  None\n");
        }
        else
        {
            mNeighborLCNs.entrySet()
                    .stream()
                    .sorted(Map.Entry.comparingByKey())
                    .forEach(entry -> {
                        sb.append("  " + entry.getKey());
                        sb.append("\t" + entry.getValue());
                        sb.append("\n");
                    });
        }

        sb.append("\nTalkgroups\n");

        if(mTalkgroups.isEmpty())
        {
            sb.append("  None\n");
        }
        else
        {

            for (PassportTalkgroup mTalkgroup : mTalkgroups) {
                sb.append("  ").append(mTalkgroup).append("\n");
            }
        }

        sb.append("\nMobile ID Numbers\n");

        if(mMobileIDs.isEmpty())
        {
            sb.append("  None\n");
        }
        else
        {
<<<<<<< HEAD
            Iterator<PassportRadioId> it = mMobileIDs.iterator();
=======
>>>>>>> 39f6d6c8

            for (PassportTalkgroup mMobileID : mMobileIDs) {
                sb.append("  ").append(mMobileID).append("\n");
            }
        }

        return sb.toString();
    }

    public void reset()
    {
        super.reset();
        getIdentifierCollection().remove(IdentifierClass.USER);
        mTalkgroupsFirstHeard.clear();
        mTalkgroups.clear();
        mMobileIDs.clear();
        mSiteLCNs.clear();
        mNeighborLCNs.clear();

        resetState();
    }

    @Override
    public void start()
    {

    }

    @Override
    public void stop()
    {

    }

    @Override
    public void init()
    {

    }

    protected void resetState()
    {
        super.resetState();

        if(mCurrentDecodeEvent != null)
        {
            mCurrentDecodeEvent.end(System.currentTimeMillis());
            mCurrentDecodeEvent = null;
        }
    }

    public int getChannelNumber()
    {
        return mChannelNumber;
    }

    private void setChannelNumber(int channel)
    {
        if(mChannelNumber != channel)
        {
            mChannelNumber = channel;
            getIdentifierCollection().update(DecoderLogicalChannelNameIdentifier.create(String.valueOf(mChannelNumber),
                Protocol.PASSPORT));
        }
    }

    public int getSiteNumber()
    {
        return mSiteNumber;
    }

    private void setSiteNumber(int site)
    {
        if(mSiteNumber != site)
        {
            mSiteNumber = site;
        }
    }

    private PassportBand getSiteBand()
    {
        return mSiteBand;
    }

    private void setSiteBand(PassportBand band)
    {
        if(mSiteBand == null)
        {
            mSiteBand = band;
        }
    }

    @Override
    public void receiveDecoderStateEvent(DecoderStateEvent event)
    {
        switch(event.getEvent())
        {
            case RESET:
                resetState();
                break;
            case SOURCE_FREQUENCY:
                mFrequency = event.getFrequency();
                break;
            default:
                break;
        }
    }
}<|MERGE_RESOLUTION|>--- conflicted
+++ resolved
@@ -312,12 +312,7 @@
         }
         else
         {
-<<<<<<< HEAD
-            Iterator<PassportRadioId> it = mMobileIDs.iterator();
-=======
->>>>>>> 39f6d6c8
-
-            for (PassportTalkgroup mMobileID : mMobileIDs) {
+            for (PassportRadioId mMobileID : mMobileIDs) {
                 sb.append("  ").append(mMobileID).append("\n");
             }
         }
