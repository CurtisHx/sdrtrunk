/*
 * *****************************************************************************
 *  Copyright (C) 2014-2020 Dennis Sheirer
 *
 * This program is free software: you can redistribute it and/or modify
 * it under the terms of the GNU General Public License as published by
 * the Free Software Foundation, either version 3 of the License, or
 * (at your option) any later version.
 *
 * This program is distributed in the hope that it will be useful,
 * but WITHOUT ANY WARRANTY; without even the implied warranty of
 * MERCHANTABILITY or FITNESS FOR A PARTICULAR PURPOSE.  See the
 * GNU General Public License for more details.
 *
 * You should have received a copy of the GNU General Public License
 * along with this program.  If not, see <http://www.gnu.org/licenses/>
 * ****************************************************************************
 */
package io.github.dsheirer.module.decode;

import io.github.dsheirer.alias.AliasList;
import io.github.dsheirer.alias.AliasModel;
import io.github.dsheirer.alias.action.AliasActionManager;
import io.github.dsheirer.audio.AudioModule;
import io.github.dsheirer.channel.state.AlwaysUnsquelchedDecoderState;
import io.github.dsheirer.channel.state.State;
import io.github.dsheirer.controller.channel.Channel;
import io.github.dsheirer.controller.channel.Channel.ChannelType;
import io.github.dsheirer.controller.channel.map.ChannelMap;
import io.github.dsheirer.controller.channel.map.ChannelMapModel;
import io.github.dsheirer.filter.AllPassFilter;
import io.github.dsheirer.filter.FilterSet;
import io.github.dsheirer.filter.IFilter;
import io.github.dsheirer.message.IMessage;
import io.github.dsheirer.message.MessageDirection;
import io.github.dsheirer.module.Module;
import io.github.dsheirer.module.decode.am.AMDecoder;
import io.github.dsheirer.module.decode.am.DecodeConfigAM;
import io.github.dsheirer.module.decode.config.AuxDecodeConfiguration;
import io.github.dsheirer.module.decode.config.DecodeConfiguration;
import io.github.dsheirer.module.decode.fleetsync2.Fleetsync2Decoder;
import io.github.dsheirer.module.decode.fleetsync2.Fleetsync2DecoderState;
import io.github.dsheirer.module.decode.fleetsync2.FleetsyncMessageFilter;
import io.github.dsheirer.module.decode.lj1200.LJ1200Decoder;
import io.github.dsheirer.module.decode.lj1200.LJ1200DecoderState;
import io.github.dsheirer.module.decode.lj1200.LJ1200MessageFilter;
import io.github.dsheirer.module.decode.ltrnet.DecodeConfigLTRNet;
import io.github.dsheirer.module.decode.ltrnet.LTRNetDecoder;
import io.github.dsheirer.module.decode.ltrnet.LTRNetDecoderState;
import io.github.dsheirer.module.decode.ltrnet.LTRNetMessageFilter;
import io.github.dsheirer.module.decode.ltrstandard.DecodeConfigLTRStandard;
import io.github.dsheirer.module.decode.ltrstandard.LTRStandardDecoder;
import io.github.dsheirer.module.decode.ltrstandard.LTRStandardDecoderState;
import io.github.dsheirer.module.decode.ltrstandard.LTRStandardMessageFilter;
import io.github.dsheirer.module.decode.mdc1200.MDCDecoder;
import io.github.dsheirer.module.decode.mdc1200.MDCDecoderState;
import io.github.dsheirer.module.decode.mdc1200.MDCMessageFilter;
import io.github.dsheirer.module.decode.mpt1327.DecodeConfigMPT1327;
import io.github.dsheirer.module.decode.mpt1327.MPT1327Decoder;
import io.github.dsheirer.module.decode.mpt1327.MPT1327DecoderState;
import io.github.dsheirer.module.decode.mpt1327.MPT1327MessageFilter;
import io.github.dsheirer.module.decode.mpt1327.MPT1327TrafficChannelManager;
import io.github.dsheirer.module.decode.mpt1327.Sync;
import io.github.dsheirer.module.decode.nbfm.DecodeConfigNBFM;
import io.github.dsheirer.module.decode.nbfm.NBFMDecoder;
import io.github.dsheirer.module.decode.p25.P25TrafficChannelManager;
import io.github.dsheirer.module.decode.p25.audio.P25P1AudioModule;
import io.github.dsheirer.module.decode.p25.audio.P25P2AudioModule;
import io.github.dsheirer.module.decode.p25.phase1.DecodeConfigP25Phase1;
import io.github.dsheirer.module.decode.p25.phase1.P25P1DecoderC4FM;
import io.github.dsheirer.module.decode.p25.phase1.P25P1DecoderLSM;
import io.github.dsheirer.module.decode.p25.phase1.P25P1DecoderState;
import io.github.dsheirer.module.decode.p25.phase1.message.filter.P25MessageFilterSet;
import io.github.dsheirer.module.decode.p25.phase2.DecodeConfigP25Phase2;
import io.github.dsheirer.module.decode.p25.phase2.P25P2DecoderHDQPSK;
import io.github.dsheirer.module.decode.p25.phase2.P25P2DecoderState;
import io.github.dsheirer.module.decode.passport.DecodeConfigPassport;
import io.github.dsheirer.module.decode.passport.PassportDecoder;
import io.github.dsheirer.module.decode.passport.PassportDecoderState;
import io.github.dsheirer.module.decode.passport.PassportMessageFilter;
import io.github.dsheirer.module.decode.tait.Tait1200Decoder;
import io.github.dsheirer.module.decode.tait.Tait1200DecoderState;
import io.github.dsheirer.module.demodulate.am.AMDemodulatorModule;
import io.github.dsheirer.module.demodulate.fm.FMDemodulatorModule;
import io.github.dsheirer.preference.UserPreferences;
import io.github.dsheirer.source.SourceType;
import io.github.dsheirer.source.config.SourceConfigTunerMultipleFrequency;
import io.github.dsheirer.source.tuner.channel.ChannelRotationMonitor;
import org.slf4j.Logger;
import org.slf4j.LoggerFactory;

import java.util.ArrayList;
import java.util.List;

public class DecoderFactory
{
    private final static Logger mLog = LoggerFactory.getLogger(DecoderFactory.class);

    private static final double AM_CHANNEL_BANDWIDTH = 3000.0;
    private static final double FM_CHANNEL_BANDWIDTH = 12500.0;
    private static final double DEMODULATED_AUDIO_SAMPLE_RATE = 8000.0;

    /**
     * Returns a list of one primary decoder and any auxiliary decoders, as
     * specified in the configurations.
     *
     * @return list of configured decoders
     */
    public static List<Module> getModules(ChannelMapModel channelMapModel, Channel channel, AliasModel aliasModel,
                                          UserPreferences userPreferences)
    {
        List<Module> modules = getPrimaryModules(channelMapModel, channel, aliasModel, userPreferences);
        modules.addAll(getAuxiliaryDecoders(channel.getAuxDecodeConfiguration()));
        return modules;
    }

    /**
     * Constructs a primary decoder as specified in the decode configuration
     */
    public static List<Module> getPrimaryModules(ChannelMapModel channelMapModel, Channel channel,
                                                 AliasModel aliasModel, UserPreferences userPreferences)
    {
        List<Module> modules = new ArrayList<Module>();

        AliasList aliasList = aliasModel.getAliasList(channel.getAliasListName());
        modules.add(new AliasActionManager(aliasList));

        ChannelType channelType = channel.getChannelType();

        /* Baseband low-pass filter pass and stop frequencies */
        DecodeConfiguration decodeConfig = channel.getDecodeConfiguration();

        switch(decodeConfig.getDecoderType())
        {
            case AM:
                processAM(channel, modules, aliasList, decodeConfig);
                break;
            case NBFM:
                processNBFM(channel, modules, aliasList, decodeConfig);
                break;
<<<<<<< HEAD
            case LTR:
                MessageDirection direction = ((DecodeConfigLTRStandard)decodeConfig).getMessageDirection();
                modules.add(new LTRStandardDecoder(null, direction));
                modules.add(new LTRStandardDecoderState());
                modules.add(new AudioModule(aliasList));
                if(channel.getSourceConfiguration().getSourceType() == SourceType.TUNER)
                {
                    modules.add(new FMDemodulatorModule(FM_CHANNEL_BANDWIDTH, DEMODULATED_AUDIO_SAMPLE_RATE));
                }
=======
            case LTR_STANDARD:
                processLTRStandard(channel, modules, aliasList, (DecodeConfigLTRStandard) decodeConfig);
>>>>>>> 39f6d6c8
                break;
            case LTR_NET:
                processLTRNet(channel, modules, aliasList, (DecodeConfigLTRNet) decodeConfig);
                break;
            case MPT1327:
                processMPT1327(channelMapModel, channel, userPreferences, modules, aliasList, channelType, (DecodeConfigMPT1327) decodeConfig);
                break;
            case PASSPORT:
                processPassport(channel, modules, aliasList, decodeConfig);
                break;
            case P25_PHASE1:
                processP25Phase1(channel, userPreferences, modules, aliasList, channelType, (DecodeConfigP25Phase1) decodeConfig);
                break;
            case P25_PHASE2:
                processP25Phase2(channel, userPreferences, modules, aliasList);
                break;
            default:
                throw new IllegalArgumentException("Unknown decoder type [" + decodeConfig.getDecoderType().toString() + "]");
        }

        return modules;
    }

    private static void processP25Phase2(Channel channel, UserPreferences userPreferences, List<Module> modules, AliasList aliasList) {
        modules.add(new P25P2DecoderHDQPSK((DecodeConfigP25Phase2)channel.getDecodeConfiguration()));

        modules.add(new P25P2DecoderState(channel, 0));
        modules.add(new P25P2DecoderState(channel, 1));
        modules.add(new P25P2AudioModule(userPreferences, 0, aliasList));
        modules.add(new P25P2AudioModule(userPreferences, 1, aliasList));
    }

    private static void processP25Phase1(Channel channel, UserPreferences userPreferences, List<Module> modules, AliasList aliasList, ChannelType channelType, DecodeConfigP25Phase1 decodeConfig) {
        DecodeConfigP25Phase1 p25Config = decodeConfig;

        switch(p25Config.getModulation())
        {
            case C4FM:
                modules.add(new P25P1DecoderC4FM());
                break;
            case CQPSK:
                modules.add(new P25P1DecoderLSM());
                break;
            default:
                throw new IllegalArgumentException("Unrecognized P25 Phase 1 Modulation [" +
                    p25Config.getModulation() + "]");
        }

        if(channelType == ChannelType.STANDARD)
        {
            P25TrafficChannelManager trafficChannelManager = new P25TrafficChannelManager(channel);
            modules.add(trafficChannelManager);
            modules.add(new P25P1DecoderState(channel, trafficChannelManager));
        }
        else
        {
            modules.add(new P25P1DecoderState(channel));
        }

        modules.add(new P25P1AudioModule(userPreferences, aliasList));

        //Add a channel rotation monitor when we have multiple control channel frequencies specified
        if(channel.getSourceConfiguration() instanceof SourceConfigTunerMultipleFrequency &&
            ((SourceConfigTunerMultipleFrequency)channel.getSourceConfiguration()).hasMultipleFrequencies())
        {
            List<State> activeStates = new ArrayList<>();
            activeStates.add(State.CONTROL);
            modules.add(new ChannelRotationMonitor(activeStates, userPreferences));
        }
    }

    private static void processPassport(Channel channel, List<Module> modules, AliasList aliasList, DecodeConfiguration decodeConfig) {
        modules.add(new PassportDecoder(decodeConfig));
        modules.add(new PassportDecoderState());
        modules.add(new AudioModule(aliasList));
        if(channel.getSourceConfiguration().getSourceType() == SourceType.TUNER)
        {
            modules.add(new FMDemodulatorModule(FM_CHANNEL_BANDWIDTH, DEMODULATED_AUDIO_SAMPLE_RATE));
        }
    }

    private static void processMPT1327(ChannelMapModel channelMapModel, Channel channel, UserPreferences userPreferences, List<Module> modules, AliasList aliasList, ChannelType channelType, DecodeConfigMPT1327 decodeConfig) {
        DecodeConfigMPT1327 mptConfig = decodeConfig;
        ChannelMap channelMap = channelMapModel.getChannelMap(mptConfig.getChannelMapName());
        Sync sync = mptConfig.getSync();
        modules.add(new MPT1327Decoder(sync));
        modules.add(new AudioModule(aliasList));
        SourceType sourceType = channel.getSourceConfiguration().getSourceType();
        if(sourceType == SourceType.TUNER || sourceType == SourceType.TUNER_MULTIPLE_FREQUENCIES)
        {
            modules.add(new FMDemodulatorModule(FM_CHANNEL_BANDWIDTH, DEMODULATED_AUDIO_SAMPLE_RATE));
        }

        long timeout = mptConfig.getCallTimeout() * 1000;

        if(channelType == ChannelType.STANDARD)
        {
            MPT1327TrafficChannelManager trafficChannelManager = new MPT1327TrafficChannelManager(channel, channelMap);
            modules.add(trafficChannelManager);
            modules.add(new MPT1327DecoderState(trafficChannelManager, channelType, timeout));
        }
        else
        {
            modules.add(new MPT1327DecoderState(channelType, timeout));
        }

        //Add a channel rotation monitor when we have multiple control channel frequencies specified
        if(channel.getSourceConfiguration() instanceof SourceConfigTunerMultipleFrequency &&
            ((SourceConfigTunerMultipleFrequency)channel.getSourceConfiguration()).hasMultipleFrequencies())
        {
            List<State> activeStates = new ArrayList<>();
            activeStates.add(State.CONTROL);
            modules.add(new ChannelRotationMonitor(activeStates, userPreferences));
        }
    }

    private static void processLTRNet(Channel channel, List<Module> modules, AliasList aliasList, DecodeConfigLTRNet decodeConfig) {
        modules.add(new LTRNetDecoder(decodeConfig));
        modules.add(new LTRNetDecoderState());
        modules.add(new AudioModule(aliasList));
        if(channel.getSourceConfiguration().getSourceType() == SourceType.TUNER)
        {
            modules.add(new FMDemodulatorModule(FM_CHANNEL_BANDWIDTH, DEMODULATED_AUDIO_SAMPLE_RATE));
        }
    }

    private static void processLTRStandard(Channel channel, List<Module> modules, AliasList aliasList, DecodeConfigLTRStandard decodeConfig) {
        MessageDirection direction = decodeConfig.getMessageDirection();
        modules.add(new LTRStandardDecoder(null, direction));
        modules.add(new LTRStandardDecoderState());
        modules.add(new AudioModule(aliasList));
        if(channel.getSourceConfiguration().getSourceType() == SourceType.TUNER)
        {
            modules.add(new FMDemodulatorModule(FM_CHANNEL_BANDWIDTH, DEMODULATED_AUDIO_SAMPLE_RATE));
        }
    }

    private static void processNBFM(Channel channel, List<Module> modules, AliasList aliasList, DecodeConfiguration decodeConfig) {
        modules.add(new NBFMDecoder(decodeConfig));
        modules.add(new AlwaysUnsquelchedDecoderState(DecoderType.NBFM, channel.getName()));
        AudioModule audioModuleFM = new AudioModule(aliasList);

        //Check if the user wants all audio recorded ..
        if(((DecodeConfigNBFM)decodeConfig).getRecordAudio())
        {
            audioModuleFM.setRecordAudio(true);
        }
        modules.add(audioModuleFM);
        if(channel.getSourceConfiguration().getSourceType() == SourceType.TUNER)
        {
            modules.add(new FMDemodulatorModule(FM_CHANNEL_BANDWIDTH, DEMODULATED_AUDIO_SAMPLE_RATE));
        }
    }

    private static void processAM(Channel channel, List<Module> modules, AliasList aliasList, DecodeConfiguration decodeConfig) {
        modules.add(new AMDecoder(decodeConfig));
        modules.add(new AlwaysUnsquelchedDecoderState(DecoderType.AM, channel.getName()));

        AudioModule audioModuleAM = new AudioModule(aliasList);
        modules.add(audioModuleAM);

        //Check if the user wants all audio recorded ..
        if(((DecodeConfigAM)decodeConfig).getRecordAudio())
        {
            audioModuleAM.setRecordAudio(true);
        }

        if(channel.getSourceConfiguration().getSourceType() == SourceType.TUNER)
        {
            modules.add(new AMDemodulatorModule(AM_CHANNEL_BANDWIDTH, DEMODULATED_AUDIO_SAMPLE_RATE));
        }
    }

    /**
     * Constructs a list of auxiliary decoders, as specified in the configuration
     *
     * @param config - auxiliary configuration
     * @return - list of auxiliary decoders
     */
    public static List<Module> getAuxiliaryDecoders(AuxDecodeConfiguration config)
    {
        List<Module> modules = new ArrayList<>();

        if(config != null)
        {
            for(DecoderType auxDecoder : config.getAuxDecoders())
            {
                switch(auxDecoder)
                {
                    case FLEETSYNC2:
                        modules.add(new Fleetsync2Decoder());
                        modules.add(new Fleetsync2DecoderState());
                        break;
                    case MDC1200:
                        modules.add(new MDCDecoder());
                        modules.add(new MDCDecoderState());
                        break;
                    case LJ_1200:
                        modules.add(new LJ1200Decoder());
                        modules.add(new LJ1200DecoderState());
                        break;
                    case TAIT_1200:
                        modules.add(new Tait1200Decoder());
                        modules.add(new Tait1200DecoderState());
                        break;
                    default:
                        throw new IllegalArgumentException("Unrecognized auxiliary decoder type [" + auxDecoder + "]");
                }
            }
        }

        return modules;
    }

    /**
     * Assembles a filter set containing filters for the primary channel
     * decoder and each of the auxiliary decoders
     */
    public static FilterSet<IMessage> getMessageFilters(List<Module> modules)
    {
        FilterSet<IMessage> filterSet = new FilterSet<>();

        for(Module module : modules)
        {
            if(module instanceof Decoder)
            {
                filterSet.addFilters(getMessageFilter(((Decoder)module).getDecoderType()));
            }
        }

        /* If we don't have any filters, add an ALL-PASS filter */
        if(filterSet.getFilters().isEmpty())
        {
            filterSet.addFilter(new AllPassFilter<>());
        }

        return filterSet;
    }

    /**
     * Returns a set of IMessageFilter objects (FilterSets or Filters) that
     * can process all of the messages produced by the specified decoder type.
     */
    public static List<IFilter<IMessage>> getMessageFilter(DecoderType decoder)
    {
        ArrayList<IFilter<IMessage>> filters = new ArrayList<>();

        switch(decoder)
        {
            case FLEETSYNC2:
                filters.add(new FleetsyncMessageFilter());
                break;
            case LJ_1200:
                filters.add(new LJ1200MessageFilter());
                break;
            case LTR_NET:
                filters.add(new LTRNetMessageFilter());
                break;
            case LTR:
                filters.add(new LTRStandardMessageFilter());
                break;
            case MDC1200:
                filters.add(new MDCMessageFilter());
                break;
            case MPT1327:
                filters.add(new MPT1327MessageFilter());
                break;
            case P25_PHASE1:
                filters.add(new P25MessageFilterSet());
                break;
            case PASSPORT:
                filters.add(new PassportMessageFilter());
                break;
            default:
                break;
        }

        return filters;
    }

    public static DecodeConfiguration getDefaultDecodeConfiguration()
    {
        return getDecodeConfiguration(DecoderType.NBFM);
    }

    public static DecodeConfiguration getDecodeConfiguration(DecoderType decoder)
    {
        DecodeConfiguration retVal;

        switch(decoder)
        {
            case AM:
                return new DecodeConfigAM();
            case LTR_NET:
                return new DecodeConfigLTRNet();
            case LTR:
                return new DecodeConfigLTRStandard();
            case MPT1327:
                return new DecodeConfigMPT1327();
            case NBFM:
                return new DecodeConfigNBFM();
            case PASSPORT:
                return new DecodeConfigPassport();
            case P25_PHASE1:
                return new DecodeConfigP25Phase1();
            case P25_PHASE2:
                return new DecodeConfigP25Phase2();
            default:
                throw new IllegalArgumentException("DecodeConfigFactory - unknown decoder type [" + decoder.toString() + "]");
        }
    }

    /**
     * Creates a copy of the configuration
     */
    public static DecodeConfiguration copy(DecodeConfiguration config)
    {
        if(config != null)
        {
            switch(config.getDecoderType())
            {
                case AM:
                    DecodeConfigAM copyAM = new DecodeConfigAM();
                    DecodeConfigAM origAM = (DecodeConfigAM)config;
                    copyAM.setRecordAudio(origAM.getRecordAudio());
                    return copyAM;
                case LTR_NET:
                    DecodeConfigLTRNet originalLTRNet = (DecodeConfigLTRNet)config;
                    DecodeConfigLTRNet copyLTRNet = new DecodeConfigLTRNet();
                    copyLTRNet.setMessageDirection(originalLTRNet.getMessageDirection());
                    return copyLTRNet;
                case LTR:
                    DecodeConfigLTRStandard originalLTRStandard = (DecodeConfigLTRStandard)config;
                    DecodeConfigLTRStandard copyLTRStandard = new DecodeConfigLTRStandard();
                    copyLTRStandard.setMessageDirection(originalLTRStandard.getMessageDirection());
                    return copyLTRStandard;
                case MPT1327:
                    DecodeConfigMPT1327 originalMPT = (DecodeConfigMPT1327)config;
                    DecodeConfigMPT1327 copyMPT = new DecodeConfigMPT1327();
                    copyMPT.setCallTimeout(originalMPT.getCallTimeout());
                    copyMPT.setChannelMapName(originalMPT.getChannelMapName());
                    copyMPT.setSync(originalMPT.getSync());
                    copyMPT.setTrafficChannelPoolSize(originalMPT.getTrafficChannelPoolSize());
                    return copyMPT;
                case NBFM:
                    DecodeConfigNBFM origNBFM = (DecodeConfigNBFM)config;
                    DecodeConfigNBFM copyNBFM = new DecodeConfigNBFM();
                    copyNBFM.setRecordAudio(origNBFM.getRecordAudio());
                    copyNBFM.setBandwidth(origNBFM.getBandwidth());
                    return copyNBFM;
                case P25_PHASE1:
                    DecodeConfigP25Phase1 originalP25 = (DecodeConfigP25Phase1)config;
                    DecodeConfigP25Phase1 copyP25 = new DecodeConfigP25Phase1();
                    copyP25.setIgnoreDataCalls(originalP25.getIgnoreDataCalls());
                    copyP25.setModulation(originalP25.getModulation());
                    copyP25.setTrafficChannelPoolSize(originalP25.getTrafficChannelPoolSize());
                    return copyP25;
                case P25_PHASE2:
                    DecodeConfigP25Phase2 originalP25P2 = (DecodeConfigP25Phase2)config;
                    DecodeConfigP25Phase2 copyP25P2 = new DecodeConfigP25Phase2();

                    if(originalP25P2.getScrambleParameters() != null)
                    {
                        copyP25P2.setScrambleParameters(originalP25P2.getScrambleParameters().copy());
                    }
                    return copyP25P2;
                case PASSPORT:
                    return new DecodeConfigPassport();
                default:
                    throw new IllegalArgumentException("Unrecognized decoder configuration type:" + config.getDecoderType());
            }
        }

        return null;
    }
}<|MERGE_RESOLUTION|>--- conflicted
+++ resolved
@@ -138,20 +138,8 @@
             case NBFM:
                 processNBFM(channel, modules, aliasList, decodeConfig);
                 break;
-<<<<<<< HEAD
             case LTR:
-                MessageDirection direction = ((DecodeConfigLTRStandard)decodeConfig).getMessageDirection();
-                modules.add(new LTRStandardDecoder(null, direction));
-                modules.add(new LTRStandardDecoderState());
-                modules.add(new AudioModule(aliasList));
-                if(channel.getSourceConfiguration().getSourceType() == SourceType.TUNER)
-                {
-                    modules.add(new FMDemodulatorModule(FM_CHANNEL_BANDWIDTH, DEMODULATED_AUDIO_SAMPLE_RATE));
-                }
-=======
-            case LTR_STANDARD:
                 processLTRStandard(channel, modules, aliasList, (DecodeConfigLTRStandard) decodeConfig);
->>>>>>> 39f6d6c8
                 break;
             case LTR_NET:
                 processLTRNet(channel, modules, aliasList, (DecodeConfigLTRNet) decodeConfig);
