--- conflicted
+++ resolved
@@ -26,15 +26,15 @@
 import io.github.dsheirer.module.ProcessingChain;
 import io.github.dsheirer.sample.Listener;
 import io.github.dsheirer.sample.SampleType;
-import io.github.dsheirer.sample.complex.reusable.ReusableBufferQueue;
-import io.github.dsheirer.sample.complex.reusable.ReusableComplexBuffer;
+import io.github.dsheirer.sample.complex.ComplexBuffer;
 import io.github.dsheirer.sample.real.RealBuffer;
 import io.github.dsheirer.settings.ColorSetting.ColorSettingName;
 import io.github.dsheirer.settings.ColorSettingMenuItem;
 import io.github.dsheirer.settings.Setting;
 import io.github.dsheirer.settings.SettingChangeListener;
 import io.github.dsheirer.settings.SettingsManager;
-import io.github.dsheirer.source.SourceEvent;
+import io.github.dsheirer.source.tuner.frequency.FrequencyChangeEvent;
+import io.github.dsheirer.source.tuner.frequency.FrequencyChangeEvent.Event;
 import io.github.dsheirer.spectrum.converter.DFTResultsConverter;
 import io.github.dsheirer.spectrum.converter.RealDecibelConverter;
 import io.github.dsheirer.spectrum.menu.AveragingItem;
@@ -45,13 +45,8 @@
 import io.github.dsheirer.spectrum.menu.SmoothingTypeItem;
 import net.miginfocom.swing.MigLayout;
 
-import javax.swing.JLayeredPane;
-import javax.swing.JMenu;
-import javax.swing.JPanel;
-import javax.swing.JPopupMenu;
-import javax.swing.JSeparator;
-import javax.swing.SwingUtilities;
-import java.awt.Component;
+import javax.swing.*;
+import java.awt.*;
 import java.awt.event.ComponentEvent;
 import java.awt.event.ComponentListener;
 import java.awt.event.MouseEvent;
@@ -59,206 +54,157 @@
 import java.awt.event.MouseMotionListener;
 import java.util.concurrent.atomic.AtomicBoolean;
 
-public class ChannelSpectrumPanel extends JPanel implements ChannelEventListener,
-    Listener<RealBuffer>, SettingChangeListener, SpectralDisplayAdjuster
+public class ChannelSpectrumPanel extends JPanel 
+								  implements ChannelEventListener,
+								  			 Listener<RealBuffer>,
+								  			 SettingChangeListener,
+								  			 SpectralDisplayAdjuster
 {
-    private static final long serialVersionUID = 1L;
-
-    private DFTProcessor mDFTProcessor = new DFTProcessor(SampleType.REAL);
+	private static final long serialVersionUID = 1L;
+
+    private DFTProcessor mDFTProcessor = new DFTProcessor( SampleType.REAL );    
     private DFTResultsConverter mDFTConverter = new RealDecibelConverter();
     private JLayeredPane mLayeredPane;
     private SpectrumPanel mSpectrumPanel;
     private ChannelOverlayPanel mOverlayPanel;
-    private ReusableBufferQueue mReusableBufferQueue = new ReusableBufferQueue();
-
+    
     private Channel mCurrentChannel;
-
+    
     private int mSampleBufferSize = 2400;
 
-    private HalfBandFilter_RB_RB mDecimatingFilter = new HalfBandFilter_RB_RB(
-        Filters.FIR_HALF_BAND_31T_ONE_EIGHTH_FCO.getCoefficients(), 1.0f, true);
-
+    private HalfBandFilter_RB_RB mDecimatingFilter = new HalfBandFilter_RB_RB( 
+		Filters.FIR_HALF_BAND_31T_ONE_EIGHTH_FCO.getCoefficients(), 1.0f, true );
+    
     private AtomicBoolean mEnabled = new AtomicBoolean();
-
+    
     private SettingsManager mSettingsManager;
     private ChannelProcessingManager mChannelProcessingManager;
 
-    public ChannelSpectrumPanel(SettingsManager settingsManager,
-                                ChannelProcessingManager channelProcessingManager)
-    {
-        mSettingsManager = settingsManager;
-        mChannelProcessingManager = channelProcessingManager;
-
-        if(mSettingsManager != null)
-        {
-            mSettingsManager.addListener(this);
-        }
-
-        mSpectrumPanel = new SpectrumPanel(mSettingsManager);
-        mSpectrumPanel.setAveraging(1);
-
-        mOverlayPanel = new ChannelOverlayPanel(mSettingsManager);
-        mDFTProcessor.addConverter(mDFTConverter);
-        mDFTConverter.addListener(mSpectrumPanel);
-
-        /* Set the DFTProcessor to the decimated 24kHz sample rate */
-        mDFTProcessor.process(SourceEvent.sampleRateChange(24000.0));
-
-        initGui();
-    }
-
+    public ChannelSpectrumPanel( SettingsManager settingsManager, 
+    							 ChannelProcessingManager channelProcessingManager )
+    {
+    	mSettingsManager = settingsManager;
+    	mChannelProcessingManager = channelProcessingManager;
+    	
+    	if( mSettingsManager != null )
+    	{
+    		mSettingsManager.addListener( this );
+    	}
+    	
+    	mSpectrumPanel = new SpectrumPanel( mSettingsManager );
+    	mSpectrumPanel.setAveraging( 1 );
+
+    	mOverlayPanel = new ChannelOverlayPanel( mSettingsManager );
+    	mDFTProcessor.addConverter( mDFTConverter );
+    	mDFTConverter.addListener( mSpectrumPanel );
+
+    	/* Set the DFTProcessor to the decimated 24kHz sample rate */
+    	mDFTProcessor.frequencyChanged( 
+    			new FrequencyChangeEvent( Event.NOTIFICATION_SAMPLE_RATE_CHANGE, 24000 ) );
+    	
+    	initGui();
+    }
+    
     public void dispose()
     {
-        setEnabled(false);
-
-        mDFTProcessor.dispose();
-
-        if(mSettingsManager != null)
-        {
-            mSettingsManager.removeListener(this);
-        }
-
-        mSettingsManager = null;
-        mCurrentChannel = null;
-        mDFTProcessor = null;
-        mSpectrumPanel = null;
-    }
-
-    public void setFrameRate(int framesPerSecond)
-    {
-        mSampleBufferSize = (int)(48000 / framesPerSecond);
-
-        mDFTProcessor.setFrameRate(framesPerSecond);
-    }
-
+    	setEnabled( false );
+    	
+    	mDFTProcessor.dispose();
+
+    	if( mSettingsManager != null )
+    	{
+    		mSettingsManager.removeListener( this );
+    	}
+    	
+    	mSettingsManager = null;
+    	mCurrentChannel = null;
+    	mDFTProcessor = null;
+    	mSpectrumPanel = null;
+    }
+    
+    public void setFrameRate( int framesPerSecond )
+    {
+    	mSampleBufferSize = (int)( 48000 / framesPerSecond );
+    	
+    	mDFTProcessor.setFrameRate( framesPerSecond );
+    }
+    
     private void initGui()
     {
-        setLayout(new MigLayout("insets 0 0 0 0 ",
-            "[grow,fill]",
-            "[grow,fill]"));
-
-        mLayeredPane = new JLayeredPane();
-        mLayeredPane.addComponentListener(new ResizeListener());
-
-        MouseEventProcessor mouser = new MouseEventProcessor();
-
-        mOverlayPanel.addMouseListener(mouser);
-        mOverlayPanel.addMouseMotionListener(mouser);
-
-        mLayeredPane.add(mSpectrumPanel, new Integer(0), 0);
-        mLayeredPane.add(mOverlayPanel, new Integer(1), 0);
-
-        add(mLayeredPane);
-    }
-
-    public void setEnabled(boolean enabled)
-    {
-        if(enabled && mEnabled.compareAndSet(false, true))
-        {
-            start();
-        }
-        else if(!enabled && mEnabled.compareAndSet(true, false))
-        {
-            stop();
-        }
+    	setLayout( new MigLayout( "insets 0 0 0 0 ", 
+				  "[grow,fill]", 
+				  "[grow,fill]") );
+    	
+    	mLayeredPane = new JLayeredPane();
+    	mLayeredPane.addComponentListener( new ResizeListener() );
+    	
+    	MouseEventProcessor mouser = new MouseEventProcessor();
+    	
+    	mOverlayPanel.addMouseListener( mouser );
+    	mOverlayPanel.addMouseMotionListener( mouser );
+    	
+    	mLayeredPane.add( mSpectrumPanel, new Integer( 0 ), 0 );
+    	mLayeredPane.add( mOverlayPanel, new Integer( 1 ), 0 );
+
+    	add( mLayeredPane );
+    }
+    
+    public void setEnabled( boolean enabled )
+    {
+    	if( enabled && mEnabled.compareAndSet( false, true ) )
+		{
+    		start();
+		}
+    	else if( !enabled && mEnabled.compareAndSet( true, false ) )
+    	{
+    		stop();
+    	}
     }
 
     @Override
-    @SuppressWarnings("incomplete-switch")
-    public void channelChanged(ChannelEvent event)
-    {
-        switch(event.getEvent())
-        {
-            case NOTIFICATION_SELECTION_CHANGE:
-                //ChannelSelectionManager ensures that only 1 channel can be
-                //selected and any previously selected channel will be first
-                //deselected before we get a new selection event
-                if(event.getChannel().isSelected())
-                {
-                    if(mCurrentChannel != null)
-                    {
-                        stop();
-                        mCurrentChannel = null;
-                    }
-
-                    mCurrentChannel = event.getChannel();
-
-                    if(mEnabled.get())
-                    {
-                        start();
-                    }
-                }
-                else
-                {
-                    stop();
-                    mCurrentChannel = null;
-                }
-                break;
-            case NOTIFICATION_PROCESSING_STOP:
-                if(event.getChannel() == mCurrentChannel)
-                {
-                    if(mEnabled.get())
-                    {
-                        stop();
-                    }
-
-                    mCurrentChannel = null;
-                }
-                break;
-        }
-    }
-
-    private void start()
-    {
-        if(mEnabled.get() && mCurrentChannel != null && mCurrentChannel.getEnabled())
-        {
-            ProcessingChain processingChain = mChannelProcessingManager
-                .getProcessingChain(mCurrentChannel);
-
-            if(processingChain != null)
-            {
-                processingChain.addRealBufferListener(this);
-
-                mDFTProcessor.start();
-            }
-        }
-    }
-
-    private void stop()
-    {
-        if(mCurrentChannel != null && mCurrentChannel.getEnabled())
-        {
-            ProcessingChain processingChain = mChannelProcessingManager
-                .getProcessingChain(mCurrentChannel);
-
-            if(processingChain != null)
-            {
-                processingChain.removeRealBufferListener(this);
-            }
-        }
-
-        mDFTProcessor.stop();
-
-        mSpectrumPanel.clearSpectrum();
-    }
-
-    @Override
-    public void settingChanged(Setting setting)
-    {
-        if(mSpectrumPanel != null)
-        {
-            mSpectrumPanel.settingChanged(setting);
-        }
-        if(mOverlayPanel != null)
-        {
-            mOverlayPanel.settingChanged(setting);
-        }
-    }
-<<<<<<< HEAD
-
-    @Override
-    public void settingDeleted(Setting setting)
-=======
+	@SuppressWarnings( "incomplete-switch" )
+    public void channelChanged( ChannelEvent event )
+    {
+		switch( event.getEvent() )
+		{
+			case NOTIFICATION_SELECTION_CHANGE:
+				//ChannelSelectionManager ensures that only 1 channel can be
+				//selected and any previously selected channel will be first
+				//deselected before we get a new selection event
+				if( event.getChannel().isSelected() )
+				{
+					if( mCurrentChannel != null )
+					{
+						stop();
+						mCurrentChannel = null;
+					}
+					
+					mCurrentChannel = event.getChannel();
+					
+					if( mEnabled.get() )
+					{
+						start();
+					}
+				}
+				else
+				{
+					stop();
+					mCurrentChannel = null;
+				}
+				break;
+			case NOTIFICATION_PROCESSING_STOP:
+				if( event.getChannel() == mCurrentChannel )
+				{
+					if( mEnabled.get() )
+					{
+						stop();
+					}
+
+					mCurrentChannel = null;
+				}
+				break;
+		}
+    }
 	
 	private void start()
 	{
@@ -296,262 +242,258 @@
 
 	@Override
     public void settingChanged( Setting setting )
->>>>>>> 3619b480
-    {
-        if(mSpectrumPanel != null)
+    {
+		if( mSpectrumPanel != null )
+		{
+			mSpectrumPanel.settingChanged( setting );
+		}
+		if( mOverlayPanel != null )
+		{
+			mOverlayPanel.settingChanged( setting );
+		}
+    }
+
+	@Override
+    public void settingDeleted( Setting setting )
+    {
+		if( mSpectrumPanel != null )
+		{
+			mSpectrumPanel.settingDeleted( setting );
+		}
+
+		if( mOverlayPanel != null )
+		{
+			mOverlayPanel.settingDeleted( setting );
+		}
+    }
+
+	@Override
+    public void receive( RealBuffer buffer )
+    {
+		RealBuffer decimated = mDecimatingFilter.filter( buffer );
+
+		//Hack: we're placing real samples in a complex buffer that the DFT
+		//processor is expecting.
+		mDFTProcessor.receive( new ComplexBuffer( decimated.getSamples() ) );
+    }
+
+	/**
+	 * Monitors the sizing of the layered pane and resizes the spectrum and
+	 * channel panels whenever the layered pane is resized
+	 */
+	public class ResizeListener implements ComponentListener
+	{
+		@Override
+        public void componentResized( ComponentEvent e )
         {
-            mSpectrumPanel.settingDeleted(setting);
+			Component c = e.getComponent();
+			
+			mSpectrumPanel.setBounds( 0, 0, c.getWidth(), c.getHeight() );
+			mOverlayPanel.setBounds( 0, 0, c.getWidth(), c.getHeight() );
         }
 
-        if(mOverlayPanel != null)
+		@Override
+        public void componentHidden( ComponentEvent arg0 ) {}
+		@Override
+        public void componentMoved( ComponentEvent arg0 ) {}
+		@Override
+        public void componentShown( ComponentEvent arg0 ) {}
+	}
+	
+	/**
+	 * Mouse event handler for the channel panel.
+	 */
+	public class MouseEventProcessor implements MouseMotionListener, MouseListener
+	{
+		@Override
+        public void mouseMoved( MouseEvent event )
         {
-            mOverlayPanel.settingDeleted(setting);
+			update( event );
         }
-    }
-
-    @Override
-    public void receive(RealBuffer buffer)
-    {
-        RealBuffer decimated = mDecimatingFilter.filter(buffer);
-
-        //Hack: we're placing real samples in a complex buffer that the DFT
-        //processor is expecting.
-        ReusableComplexBuffer reusableComplexBuffer = mReusableBufferQueue.getBuffer(decimated.getSamples().length);
-        reusableComplexBuffer.reloadFrom(decimated.getSamples(), System.currentTimeMillis());
-        mDFTProcessor.receive(reusableComplexBuffer.incrementUserCount());
-    }
-
-    /**
-     * Monitors the sizing of the layered pane and resizes the spectrum and
-     * channel panels whenever the layered pane is resized
-     */
-    public class ResizeListener implements ComponentListener
-    {
-        @Override
-        public void componentResized(ComponentEvent e)
+		@Override
+        public void mouseDragged( MouseEvent event ) 
+		{
+			update( event );
+		}
+		
+		private void update( MouseEvent event )
+		{
+			if( event.getComponent() == mOverlayPanel )
+			{
+				mOverlayPanel.setCursorLocation( event.getPoint() );
+			}
+		}
+
+		@Override
+        public void mouseEntered( MouseEvent e ) 
+		{
+			if( e.getComponent() == mOverlayPanel )
+			{
+				mOverlayPanel.setCursorVisible( true );
+			}
+		}
+		
+		@Override
+        public void mouseExited( MouseEvent e )
+		{
+			mOverlayPanel.setCursorVisible( false );
+		}
+
+		/**
+		 * Displays the context menu.
+		 */
+		@Override
+        public void mouseClicked( MouseEvent event )
         {
-            Component c = e.getComponent();
-
-            mSpectrumPanel.setBounds(0, 0, c.getWidth(), c.getHeight());
-            mOverlayPanel.setBounds(0, 0, c.getWidth(), c.getHeight());
+			if( SwingUtilities.isRightMouseButton( event ) )
+			{
+				JPopupMenu contextMenu = new JPopupMenu();
+				
+				/**
+				 * Color Menus
+				 */
+				JMenu colorMenu = new JMenu( "Color" );
+
+				colorMenu.add( new ColorSettingMenuItem( mSettingsManager, 
+						ColorSettingName.SPECTRUM_CURSOR ) );
+
+				colorMenu.add( new ColorSettingMenuItem( mSettingsManager, 
+						ColorSettingName.SPECTRUM_LINE ) );
+
+				colorMenu.add( new ColorSettingMenuItem( mSettingsManager, 
+						ColorSettingName.SPECTRUM_BACKGROUND ) );
+
+				colorMenu.add( new ColorSettingMenuItem( mSettingsManager, 
+						ColorSettingName.SPECTRUM_GRADIENT_BOTTOM ) );
+
+				colorMenu.add( new ColorSettingMenuItem( mSettingsManager, 
+						ColorSettingName.SPECTRUM_GRADIENT_TOP ) );
+
+				contextMenu.add( colorMenu );
+				
+				/**
+				 * Display items: fft and frame rate
+				 */
+				JMenu displayMenu = new JMenu( "Display" );
+				contextMenu.add(  displayMenu );
+
+				/**
+				 * Averaging menu
+				 */
+				JMenu averagingMenu = new JMenu( "Averaging" );
+				averagingMenu.add( 
+						new AveragingItem( ChannelSpectrumPanel.this, 2 ) );
+				displayMenu.add( averagingMenu );
+				
+				/**
+				 * FFT width
+				 */
+				JMenu fftWidthMenu = new JMenu( "FFT Width" );
+				displayMenu.add( fftWidthMenu );
+				
+				for( DFTSize width: DFTSize.values() )
+				{
+					fftWidthMenu.add( new DFTSizeItem( mDFTProcessor, width ) );
+				}
+
+				/**
+				 * DFT Processor Frame Rate
+				 */
+				JMenu frameRateMenu = new JMenu( "Frame Rate" );
+				displayMenu.add(  frameRateMenu );
+				
+				frameRateMenu.add( new FrameRateItem( mDFTProcessor, 14 ) );
+				frameRateMenu.add( new FrameRateItem( mDFTProcessor, 16 ) );
+				frameRateMenu.add( new FrameRateItem( mDFTProcessor, 18 ) );
+				frameRateMenu.add( new FrameRateItem( mDFTProcessor, 20 ) );
+				frameRateMenu.add( new FrameRateItem( mDFTProcessor, 25 ) );
+				frameRateMenu.add( new FrameRateItem( mDFTProcessor, 30 ) );
+				frameRateMenu.add( new FrameRateItem( mDFTProcessor, 40 ) );
+				frameRateMenu.add( new FrameRateItem( mDFTProcessor, 50 ) );
+
+				/**
+				 * FFT Window Type
+				 */
+				JMenu fftWindowType = new JMenu( "Window Type" );
+				displayMenu.add( fftWindowType );
+				
+				for( WindowType type: WindowType.values() )
+				{
+					fftWindowType.add( 
+							new FFTWindowTypeItem( mDFTProcessor, type ) );
+				}
+
+				/**
+				 * Smoothing menu
+				 */
+				JMenu smoothingMenu = new JMenu( "Smoothing" );
+
+				if( mSpectrumPanel.getSmoothingType() != SmoothingType.NONE )
+				{
+					smoothingMenu.add( new SmoothingItem( ChannelSpectrumPanel.this, 5 ) );
+					smoothingMenu.add( new JSeparator() );
+				}
+				
+				smoothingMenu.add( new SmoothingTypeItem( ChannelSpectrumPanel.this, SmoothingType.GAUSSIAN ) );
+				smoothingMenu.add( new SmoothingTypeItem( ChannelSpectrumPanel.this, SmoothingType.TRIANGLE ) );
+				smoothingMenu.add( new SmoothingTypeItem( ChannelSpectrumPanel.this, SmoothingType.RECTANGLE ) );
+				smoothingMenu.add( new SmoothingTypeItem( ChannelSpectrumPanel.this, SmoothingType.NONE ) );
+				
+				displayMenu.add( smoothingMenu );
+
+				if( contextMenu != null )
+				{
+					contextMenu.show( mOverlayPanel, 
+							  event.getX(), 
+							  event.getY() );
+				}				
+			}
         }
 
-        @Override
-        public void componentHidden(ComponentEvent arg0)
-        {
-        }
-
-        @Override
-        public void componentMoved(ComponentEvent arg0)
-        {
-        }
-
-        @Override
-        public void componentShown(ComponentEvent arg0)
-        {
-        }
-    }
-
-    /**
-     * Mouse event handler for the channel panel.
-     */
-    public class MouseEventProcessor implements MouseMotionListener, MouseListener
-    {
-        @Override
-        public void mouseMoved(MouseEvent event)
-        {
-            update(event);
-        }
-
-        @Override
-        public void mouseDragged(MouseEvent event)
-        {
-            update(event);
-        }
-
-        private void update(MouseEvent event)
-        {
-            if(event.getComponent() == mOverlayPanel)
-            {
-                mOverlayPanel.setCursorLocation(event.getPoint());
-            }
-        }
-
-        @Override
-        public void mouseEntered(MouseEvent e)
-        {
-            if(e.getComponent() == mOverlayPanel)
-            {
-                mOverlayPanel.setCursorVisible(true);
-            }
-        }
-
-        @Override
-        public void mouseExited(MouseEvent e)
-        {
-            mOverlayPanel.setCursorVisible(false);
-        }
-
-        /**
-         * Displays the context menu.
-         */
-        @Override
-        public void mouseClicked(MouseEvent event)
-        {
-            if(SwingUtilities.isRightMouseButton(event))
-            {
-                JPopupMenu contextMenu = new JPopupMenu();
-
-                /**
-                 * Color Menus
-                 */
-                JMenu colorMenu = new JMenu("Color");
-
-                colorMenu.add(new ColorSettingMenuItem(mSettingsManager,
-                    ColorSettingName.SPECTRUM_CURSOR));
-
-                colorMenu.add(new ColorSettingMenuItem(mSettingsManager,
-                    ColorSettingName.SPECTRUM_LINE));
-
-                colorMenu.add(new ColorSettingMenuItem(mSettingsManager,
-                    ColorSettingName.SPECTRUM_BACKGROUND));
-
-                colorMenu.add(new ColorSettingMenuItem(mSettingsManager,
-                    ColorSettingName.SPECTRUM_GRADIENT_BOTTOM));
-
-                colorMenu.add(new ColorSettingMenuItem(mSettingsManager,
-                    ColorSettingName.SPECTRUM_GRADIENT_TOP));
-
-                contextMenu.add(colorMenu);
-
-                /**
-                 * Display items: fft and frame rate
-                 */
-                JMenu displayMenu = new JMenu("Display");
-                contextMenu.add(displayMenu);
-
-                /**
-                 * Averaging menu
-                 */
-                JMenu averagingMenu = new JMenu("Averaging");
-                averagingMenu.add(
-                    new AveragingItem(ChannelSpectrumPanel.this, 2));
-                displayMenu.add(averagingMenu);
-
-                /**
-                 * FFT width
-                 */
-                JMenu fftWidthMenu = new JMenu("FFT Width");
-                displayMenu.add(fftWidthMenu);
-
-                for(DFTSize width : DFTSize.values())
-                {
-                    fftWidthMenu.add(new DFTSizeItem(mDFTProcessor, width));
-                }
-
-                /**
-                 * DFT Processor Frame Rate
-                 */
-                JMenu frameRateMenu = new JMenu("Frame Rate");
-                displayMenu.add(frameRateMenu);
-
-                frameRateMenu.add(new FrameRateItem(mDFTProcessor, 14));
-                frameRateMenu.add(new FrameRateItem(mDFTProcessor, 16));
-                frameRateMenu.add(new FrameRateItem(mDFTProcessor, 18));
-                frameRateMenu.add(new FrameRateItem(mDFTProcessor, 20));
-                frameRateMenu.add(new FrameRateItem(mDFTProcessor, 25));
-                frameRateMenu.add(new FrameRateItem(mDFTProcessor, 30));
-                frameRateMenu.add(new FrameRateItem(mDFTProcessor, 40));
-                frameRateMenu.add(new FrameRateItem(mDFTProcessor, 50));
-
-                /**
-                 * FFT Window Type
-                 */
-                JMenu fftWindowType = new JMenu("Window Type");
-                displayMenu.add(fftWindowType);
-
-                for(WindowType type : WindowType.values())
-                {
-                    fftWindowType.add(
-                        new FFTWindowTypeItem(mDFTProcessor, type));
-                }
-
-                /**
-                 * Smoothing menu
-                 */
-                JMenu smoothingMenu = new JMenu("Smoothing");
-
-                if(mSpectrumPanel.getSmoothingType() != SmoothingType.NONE)
-                {
-                    smoothingMenu.add(new SmoothingItem(ChannelSpectrumPanel.this, 5));
-                    smoothingMenu.add(new JSeparator());
-                }
-
-                smoothingMenu.add(new SmoothingTypeItem(ChannelSpectrumPanel.this, SmoothingType.GAUSSIAN));
-                smoothingMenu.add(new SmoothingTypeItem(ChannelSpectrumPanel.this, SmoothingType.TRIANGLE));
-                smoothingMenu.add(new SmoothingTypeItem(ChannelSpectrumPanel.this, SmoothingType.RECTANGLE));
-                smoothingMenu.add(new SmoothingTypeItem(ChannelSpectrumPanel.this, SmoothingType.NONE));
-
-                displayMenu.add(smoothingMenu);
-
-                if(contextMenu != null)
-                {
-                    contextMenu.show(mOverlayPanel,
-                        event.getX(),
-                        event.getY());
-                }
-            }
-        }
-
-        @Override
-        public void mousePressed(MouseEvent e)
-        {
-        }
-
-        @Override
-        public void mouseReleased(MouseEvent e)
-        {
-        }
-    }
-
-    @Override
+		@Override
+        public void mousePressed( MouseEvent e ) {}
+		@Override
+        public void mouseReleased( MouseEvent e ) {}
+	}
+
+	@Override
     public int getAveraging()
     {
-        return mSpectrumPanel.getAveraging();
-    }
-
-    @Override
-    public void setAveraging(int averaging)
-    {
-        mSpectrumPanel.setAveraging(averaging);
-    }
-
-    public void setSampleSize(double sampleSize)
-    {
-        mSpectrumPanel.setSampleSize(sampleSize);
-    }
-
-    @Override
-    public int getSmoothing()
-    {
-        return mSpectrumPanel.getSmoothing();
-    }
-
-    @Override
-    public void setSmoothing(int smoothing)
-    {
-        mSpectrumPanel.setSmoothing(smoothing);
-    }
-
-    @Override
-    public SmoothingType getSmoothingType()
-    {
-        return mSpectrumPanel.getSmoothingType();
-    }
-
-    @Override
-    public void setSmoothingType(SmoothingType type)
-    {
-        mSpectrumPanel.setSmoothingType(type);
-    }
+	    return mSpectrumPanel.getAveraging();
+    }
+
+	@Override
+    public void setAveraging( int averaging )
+    {
+		mSpectrumPanel.setAveraging( averaging );
+    }
+
+	public void setSampleSize( double sampleSize )
+	{
+		mSpectrumPanel.setSampleSize( sampleSize );
+	}
+
+	@Override
+	public int getSmoothing()
+	{
+		return mSpectrumPanel.getSmoothing();
+	}
+
+	@Override
+	public void setSmoothing( int smoothing )
+	{
+		mSpectrumPanel.setSmoothing( smoothing );
+	}
+
+	@Override
+	public SmoothingType getSmoothingType()
+	{
+		return mSpectrumPanel.getSmoothingType();
+	}
+
+	@Override
+	public void setSmoothingType( SmoothingType type )
+	{
+		mSpectrumPanel.setSmoothingType( type );
+	}
 }