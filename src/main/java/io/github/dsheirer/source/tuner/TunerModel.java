package io.github.dsheirer.source.tuner;

import io.github.dsheirer.sample.Listener;
import io.github.dsheirer.source.Source;
import io.github.dsheirer.source.SourceException;
import io.github.dsheirer.source.config.SourceConfigTuner;
import io.github.dsheirer.source.tuner.TunerEvent.Event;
import io.github.dsheirer.source.tuner.channel.TunerChannel;
import io.github.dsheirer.source.tuner.channel.TunerChannelSource;
import io.github.dsheirer.source.tuner.configuration.TunerConfiguration;
import io.github.dsheirer.source.tuner.configuration.TunerConfigurationModel;
import org.slf4j.Logger;
import org.slf4j.LoggerFactory;

import javax.swing.table.AbstractTableModel;
import java.text.DecimalFormat;
import java.util.ArrayList;
import java.util.Iterator;
import java.util.List;

public class TunerModel extends AbstractTableModel implements Listener<TunerEvent>
{
<<<<<<< HEAD
    private static final long serialVersionUID = 1L;

    private final static Logger mLog = LoggerFactory.getLogger(TunerModel.class);

    public static final int TUNER_TYPE = 0;
    public static final int TUNER_ID = 1;
    public static final int SAMPLE_RATE = 2;
    public static final int FREQUENCY = 3;
    public static final int CHANNEL_COUNT = 4;
    public static final int SPECTRAL_DISPLAY_MAIN = 5;
    public static final int SPECTRAL_DISPLAY_NEW = 6;

    private static final String MHZ = " MHz";
    private static final String[] COLUMNS =
        {"Tuner", "ID", "Sample Rate", "Frequency", "Channels", "Spectral", "Display"};

    private List<Tuner> mTuners = new ArrayList<>();
    private List<Listener<TunerEvent>> mTunerEventListeners = new ArrayList<>();
    private DecimalFormat mFrequencyFormat = new DecimalFormat("0.00000");
    private DecimalFormat mSampleRateFormat = new DecimalFormat("0.000");

    private TunerConfigurationModel mTunerConfigurationModel;

    public TunerModel(TunerConfigurationModel tunerConfigurationModel)
    {
        mTunerConfigurationModel = tunerConfigurationModel;
    }

    public TunerConfigurationModel getTunerConfigurationModel()
    {
        return mTunerConfigurationModel;
    }

    /**
     * List of Tuners currently in the model
     */
    public List<Tuner> getTuners()
    {
        return mTuners;
    }

    public Tuner getTuner(int index)
    {
        if(index < mTuners.size())
        {
            return mTuners.get(index);
        }

        return null;
    }

    public void addTuners(List<Tuner> Tuners)
    {
        for(Tuner tuner : Tuners)
        {
            addTuner(tuner);
        }
    }

    /**
     * Adds the Tuner to this model
     */
    public void addTuner(Tuner tuner)
    {
        if(!mTuners.contains(tuner))
        {
            //Get the tuner configuration and apply it to the tuner - this
            //call should always produce a tuner configuration
            TunerConfiguration config = mTunerConfigurationModel
                .getTunerConfiguration(tuner.getTunerType(), tuner.getUniqueID());

            try
            {
                tuner.getTunerController().apply(config);

                mTuners.add(tuner);

                int index = mTuners.indexOf(tuner);

                fireTableRowsInserted(index, index);

                tuner.addTunerChangeListener(this);
            }
            catch(SourceException se)
            {
                mLog.error("Couldn't apply tuner configuration to tuner - ["
                    + tuner.getTunerType().name() + "] with id ["
                    + tuner.getUniqueID() + "] - tuner will not be included");
            }

        }
    }

    /**
     * Removes the Tuner from this model
     */
    public void removeTuner(Tuner tuner)
    {
        if(mTuners.contains(tuner))
        {
            tuner.removeTunerChangeListener(this);

            int index = mTuners.indexOf(tuner);

            mTuners.remove(tuner);

            fireTableRowsDeleted(index, index);
        }
    }

    public void addListener(Listener<TunerEvent> listener)
    {
        mTunerEventListeners.add(listener);
    }

    public void removeListener(Listener<TunerEvent> listener)
    {
        mTunerEventListeners.remove(listener);
    }

    public void broadcast(TunerEvent event)
    {
        for(Listener<TunerEvent> listener : mTunerEventListeners)
        {
            listener.receive(event);
        }
    }

    /**
     * Requests to display the first tuner in this model.  Invoke this method
     * after all listeners have registered and tuners have been added to this
     * model, in order to inform the primary display to use the first tuner.
     */
    public void requestFirstTunerDisplay()
    {
        if(mTuners.size() > 0)
        {
            broadcast(new TunerEvent(mTuners.get(0),
                Event.REQUEST_MAIN_SPECTRAL_DISPLAY));
        }
    }

    @Override
    public void receive(TunerEvent event)
    {
        if(event.getTuner() != null)
        {
            int index = mTuners.indexOf(event.getTuner());

            if(index >= 0)
            {
                switch(event.getEvent())
                {
                    case CHANNEL_COUNT:
                        fireTableCellUpdated(index, CHANNEL_COUNT);
                        break;
                    case FREQUENCY:
                        fireTableCellUpdated(index, FREQUENCY);
                        mTunerConfigurationModel.tunerFrequencyChanged(event.getTuner());
                        break;
                    case SAMPLE_RATE:
                        fireTableCellUpdated(index, SAMPLE_RATE);
                        break;
                    case REQUEST_MAIN_SPECTRAL_DISPLAY:
                        fireTableCellUpdated(index, SPECTRAL_DISPLAY_MAIN);
                    default:
                        break;
                }
            }
        }

        broadcast(event);
    }

    @Override
    public int getRowCount()
    {
        return mTuners.size();
    }

    @Override
    public int getColumnCount()
    {
        return COLUMNS.length;
    }

    @Override
    public Object getValueAt(int rowIndex, int columnIndex)
    {
        if(rowIndex < mTuners.size())
        {
            Tuner tuner = mTuners.get(rowIndex);

            switch(columnIndex)
            {
                case TUNER_TYPE:
                    return tuner.getTunerType().getLabel();
                case TUNER_ID:
                    return tuner.getUniqueID();
                case SAMPLE_RATE:
                    double sampleRate = tuner.getTunerController().getSampleRate();

                    return mSampleRateFormat.format(sampleRate / 1E6D) + MHZ;
                case FREQUENCY:
                    try
                    {
                        long frequency = tuner.getTunerController().getFrequency();

                        return mFrequencyFormat.format(frequency / 1E6D) + MHZ;
                    }
                    catch(Exception e)
                    {
                        return 0;
                    }
                case CHANNEL_COUNT:
                    return tuner.getChannelSourceManager().getTunerChannelCount();
                case SPECTRAL_DISPLAY_MAIN:
                    return "Main";
                case SPECTRAL_DISPLAY_NEW:
                    return "New";
                default:
                    break;
            }
        }

        return null;
    }

    @Override
    public String getColumnName(int columnIndex)
    {
        return COLUMNS[columnIndex];
    }

=======
	private static final long serialVersionUID = 1L;
	
	private final static Logger mLog = LoggerFactory.getLogger( TunerModel.class );

	public static final int TUNER_TYPE = 0;
	public static final int TUNER_ID = 1;
	public static final int SAMPLE_RATE = 2;
	public static final int FREQUENCY = 3;
	public static final int CHANNEL_COUNT = 4;
	public static final int SPECTRAL_DISPLAY_MAIN = 5;
	public static final int SPECTRAL_DISPLAY_NEW = 6;
	
	private static final String MHZ = " MHz";
	private static final String[] COLUMNS = 
		{ "Tuner", "ID", "Sample Rate", "Frequency", "Channels", "Spectral", "Display" };
	
	private List<Tuner> mTuners = new ArrayList<>();
	private List<Listener<TunerEvent>> mTunerEventListeners = new ArrayList<>();
	private DecimalFormat mFrequencyFormat = new DecimalFormat( "0.00000" );
	private DecimalFormat mSampleRateFormat = new DecimalFormat( "0.000" );
	
	private TunerConfigurationModel mTunerConfigurationModel;

	public TunerModel( TunerConfigurationModel tunerConfigurationModel )
	{
		mTunerConfigurationModel = tunerConfigurationModel;
	}
	
	public TunerConfigurationModel getTunerConfigurationModel()
	{
		return mTunerConfigurationModel;
	}

	/**
	 * List of Tuners currently in the model
	 */
	public List<Tuner> getTuners()
	{
		return mTuners;
	}
	
	public Tuner getTuner( int index )
	{
		if( index < mTuners.size() )
		{
			return mTuners.get( index );
		}
		
		return null;
	}

    /**
     * Find a tuner that matches the name argument
     *
     * @param name of the tuner
     * @return named tuner or null
     */
	public Tuner getTuner(String name)
    {
        if(name != null)
        {
            for(Tuner tuner: mTuners)
            {
                if(tuner.getName().equalsIgnoreCase(name))
                {
                    return tuner;
                }
            }
        }

        return null;
    }

	public void addTuners( List<Tuner> Tuners )
	{
		for( Tuner tuner: Tuners )
		{
			addTuner( tuner );
		}
	}

	/**
	 * Adds the Tuner to this model 
	 */
	public void addTuner( Tuner tuner )
	{
		if( !mTuners.contains( tuner ) )
		{
			//Get the tuner configuration and apply it to the tuner - this 
			//call should always produce a tuner configuration
			TunerConfiguration config = mTunerConfigurationModel
				.getTunerConfiguration( tuner.getTunerType(), tuner.getUniqueID() );
			
			try
			{
				tuner.getTunerController().apply( config );
				
				mTuners.add( tuner );
				
				int index = mTuners.indexOf( tuner );
				
				fireTableRowsInserted( index, index );
				
				tuner.addTunerChangeListener( this );
			}
			catch( SourceException se )
			{
				mLog.error( "Couldn't apply tuner configuration to tuner - ["
					+ tuner.getTunerType().name() + "] with id ["
					+ tuner.getUniqueID() + "] - tuner will not be included" );
			}
			
		}
	}

	/**
	 * Removes the Tuner from this model
	 */
	public void removeTuner( Tuner tuner )
	{
		if( mTuners.contains( tuner ) )
		{
			tuner.removeTunerChangeListener( this );
			
			int index = mTuners.indexOf( tuner );
			
			mTuners.remove( tuner );
			
			fireTableRowsDeleted( index, index );
		}
	}
	
	public void addListener( Listener<TunerEvent> listener )
	{
		mTunerEventListeners.add( listener );
	}

	public void removeListener( Listener<TunerEvent> listener )
	{
		mTunerEventListeners.remove( listener );
	}

	public void broadcast( TunerEvent event )
	{
		for( Listener<TunerEvent> listener: mTunerEventListeners )
		{
			listener.receive( event );
		}
	}

	/**
	 * Requests to display the first tuner in this model.  Invoke this method
	 * after all listeners have registered and tuners have been added to this
	 * model, in order to inform the primary display to use the first tuner.
	 */
	public void requestFirstTunerDisplay()
	{
		if( mTuners.size() > 0 )
		{
			broadcast( new TunerEvent( mTuners.get( 0 ),
					Event.REQUEST_MAIN_SPECTRAL_DISPLAY ) );
		}
	}
	
	@Override
	public void receive( TunerEvent event )
	{
		if( event.getTuner() != null )
		{
			int index = mTuners.indexOf( event.getTuner() );
			
			if( index >= 0 )
			{
				switch( event.getEvent() )
				{
					case CHANNEL_COUNT:
						fireTableCellUpdated( index, CHANNEL_COUNT );
						break;
					case FREQUENCY:
						fireTableCellUpdated( index, FREQUENCY );
						mTunerConfigurationModel.tunerFrequencyChanged( event.getTuner() );
						break;
					case SAMPLE_RATE:
						fireTableCellUpdated( index, SAMPLE_RATE );
						break;
					case REQUEST_MAIN_SPECTRAL_DISPLAY:
						fireTableCellUpdated( index, SPECTRAL_DISPLAY_MAIN );
					default:
						break;
				}
			}
		}
		
		broadcast( event );
	}

	@Override
	public int getRowCount()
	{
		return mTuners.size();
	}

	@Override
	public int getColumnCount()
	{
		return COLUMNS.length;
	}

	@Override
	public Object getValueAt( int rowIndex, int columnIndex )
	{
		if( rowIndex < mTuners.size() )
		{
			Tuner tuner = mTuners.get( rowIndex );

			switch( columnIndex )
			{
				case TUNER_TYPE:
					return tuner.getTunerType().getLabel();
				case TUNER_ID:
					return tuner.getUniqueID();
				case SAMPLE_RATE:
					int sampleRate = tuner.getTunerController().getSampleRate();

					return mSampleRateFormat.format( sampleRate / 1E6D ) + MHZ;
				case FREQUENCY:
					try
					{
						long frequency = tuner.getTunerController().getFrequency();
						
						return mFrequencyFormat.format( frequency / 1E6D ) + MHZ;
					}
					catch( Exception e )
					{
						return 0;
					}
				case CHANNEL_COUNT:
					return tuner.getTunerController().getChannelCount();
				case SPECTRAL_DISPLAY_MAIN:
					return "Main";
				case SPECTRAL_DISPLAY_NEW:
					return "New";
				default:
					break;
			}
		}

		return null;
	}
	
	@Override
	public String getColumnName( int columnIndex )
	{
		return COLUMNS[ columnIndex ];
	}
	
>>>>>>> 3619b480
    /**
     * Iterates current tuners to get a tuner channel source for the frequency
     * specified in the channel config's source config object.
     *
     * Returns null if no tuner can source the channel
     */
    public Source getSource(SourceConfigTuner config, int bandwidth)
    {
<<<<<<< HEAD
        TunerChannelSource retVal = null;

        TunerChannel tunerChannel = config.getTunerChannel();

        tunerChannel.setBandwidth(bandwidth);

        Iterator<Tuner> it = mTuners.iterator();

        Tuner tuner;

        while(it.hasNext() && retVal == null)
        {
            tuner = it.next();

            try
=======
    	TunerChannelSource retVal = null;
    	
		TunerChannel tunerChannel = config.getTunerChannel();
		
		tunerChannel.setBandwidth( bandwidth );
		
		Iterator<Tuner> it = mTuners.iterator();
		
		Tuner tuner;

		if(config.hasPreferredTuner())
        {
            tuner = getTuner(config.getPreferredTuner());

            if(tuner != null)
            {
                try
                {
                    retVal = tuner.getChannel( tunerChannel );

                    if(retVal != null)
                    {
                        return retVal;
                    }
                }
                catch(Exception e)
                {
                    //Fall through to logger below
                }
            }

            mLog.info("Unable to source channel [" + config.getFrequency() + "] from preferred tuner [" +
                config.getPreferredTuner() + "] - searching for another tuner");
        }
		
		while( it.hasNext() && retVal == null )
		{
			tuner = it.next();
			
			try
>>>>>>> 3619b480
            {
                retVal = tuner.getChannelSourceManager().getSource(tunerChannel);
            }
            catch(Exception e)
            {
<<<<<<< HEAD
                mLog.error("Error obtaining channel source from tuner [" + tuner.getName() + "]", e);
=======
            	mLog.error( "error obtaining channel from tuner [" + tuner.getName() + "]", e );
>>>>>>> 3619b480
            }
        }

        return retVal;
    }
}<|MERGE_RESOLUTION|>--- conflicted
+++ resolved
@@ -20,7 +20,6 @@
 
 public class TunerModel extends AbstractTableModel implements Listener<TunerEvent>
 {
-<<<<<<< HEAD
     private static final long serialVersionUID = 1L;
 
     private final static Logger mLog = LoggerFactory.getLogger(TunerModel.class);
@@ -72,13 +71,35 @@
         return null;
     }
 
-    public void addTuners(List<Tuner> Tuners)
-    {
-        for(Tuner tuner : Tuners)
-        {
-            addTuner(tuner);
-        }
-    }
+    /**
+     * Find a tuner that matches the name argument
+     *
+     * @param name of the tuner
+     * @return named tuner or null
+     */
+	public Tuner getTuner(String name)
+    {
+        if(name != null)
+        {
+            for(Tuner tuner: mTuners)
+            {
+                if(tuner.getName().equalsIgnoreCase(name))
+                {
+                    return tuner;
+                }
+            }
+        }
+
+        return null;
+    }
+
+	public void addTuners( List<Tuner> Tuners )
+	{
+		for( Tuner tuner: Tuners )
+		{
+			addTuner( tuner );
+		}
+	}
 
     /**
      * Adds the Tuner to this model
@@ -255,264 +276,6 @@
         return COLUMNS[columnIndex];
     }
 
-=======
-	private static final long serialVersionUID = 1L;
-	
-	private final static Logger mLog = LoggerFactory.getLogger( TunerModel.class );
-
-	public static final int TUNER_TYPE = 0;
-	public static final int TUNER_ID = 1;
-	public static final int SAMPLE_RATE = 2;
-	public static final int FREQUENCY = 3;
-	public static final int CHANNEL_COUNT = 4;
-	public static final int SPECTRAL_DISPLAY_MAIN = 5;
-	public static final int SPECTRAL_DISPLAY_NEW = 6;
-	
-	private static final String MHZ = " MHz";
-	private static final String[] COLUMNS = 
-		{ "Tuner", "ID", "Sample Rate", "Frequency", "Channels", "Spectral", "Display" };
-	
-	private List<Tuner> mTuners = new ArrayList<>();
-	private List<Listener<TunerEvent>> mTunerEventListeners = new ArrayList<>();
-	private DecimalFormat mFrequencyFormat = new DecimalFormat( "0.00000" );
-	private DecimalFormat mSampleRateFormat = new DecimalFormat( "0.000" );
-	
-	private TunerConfigurationModel mTunerConfigurationModel;
-
-	public TunerModel( TunerConfigurationModel tunerConfigurationModel )
-	{
-		mTunerConfigurationModel = tunerConfigurationModel;
-	}
-	
-	public TunerConfigurationModel getTunerConfigurationModel()
-	{
-		return mTunerConfigurationModel;
-	}
-
-	/**
-	 * List of Tuners currently in the model
-	 */
-	public List<Tuner> getTuners()
-	{
-		return mTuners;
-	}
-	
-	public Tuner getTuner( int index )
-	{
-		if( index < mTuners.size() )
-		{
-			return mTuners.get( index );
-		}
-		
-		return null;
-	}
-
-    /**
-     * Find a tuner that matches the name argument
-     *
-     * @param name of the tuner
-     * @return named tuner or null
-     */
-	public Tuner getTuner(String name)
-    {
-        if(name != null)
-        {
-            for(Tuner tuner: mTuners)
-            {
-                if(tuner.getName().equalsIgnoreCase(name))
-                {
-                    return tuner;
-                }
-            }
-        }
-
-        return null;
-    }
-
-	public void addTuners( List<Tuner> Tuners )
-	{
-		for( Tuner tuner: Tuners )
-		{
-			addTuner( tuner );
-		}
-	}
-
-	/**
-	 * Adds the Tuner to this model 
-	 */
-	public void addTuner( Tuner tuner )
-	{
-		if( !mTuners.contains( tuner ) )
-		{
-			//Get the tuner configuration and apply it to the tuner - this 
-			//call should always produce a tuner configuration
-			TunerConfiguration config = mTunerConfigurationModel
-				.getTunerConfiguration( tuner.getTunerType(), tuner.getUniqueID() );
-			
-			try
-			{
-				tuner.getTunerController().apply( config );
-				
-				mTuners.add( tuner );
-				
-				int index = mTuners.indexOf( tuner );
-				
-				fireTableRowsInserted( index, index );
-				
-				tuner.addTunerChangeListener( this );
-			}
-			catch( SourceException se )
-			{
-				mLog.error( "Couldn't apply tuner configuration to tuner - ["
-					+ tuner.getTunerType().name() + "] with id ["
-					+ tuner.getUniqueID() + "] - tuner will not be included" );
-			}
-			
-		}
-	}
-
-	/**
-	 * Removes the Tuner from this model
-	 */
-	public void removeTuner( Tuner tuner )
-	{
-		if( mTuners.contains( tuner ) )
-		{
-			tuner.removeTunerChangeListener( this );
-			
-			int index = mTuners.indexOf( tuner );
-			
-			mTuners.remove( tuner );
-			
-			fireTableRowsDeleted( index, index );
-		}
-	}
-	
-	public void addListener( Listener<TunerEvent> listener )
-	{
-		mTunerEventListeners.add( listener );
-	}
-
-	public void removeListener( Listener<TunerEvent> listener )
-	{
-		mTunerEventListeners.remove( listener );
-	}
-
-	public void broadcast( TunerEvent event )
-	{
-		for( Listener<TunerEvent> listener: mTunerEventListeners )
-		{
-			listener.receive( event );
-		}
-	}
-
-	/**
-	 * Requests to display the first tuner in this model.  Invoke this method
-	 * after all listeners have registered and tuners have been added to this
-	 * model, in order to inform the primary display to use the first tuner.
-	 */
-	public void requestFirstTunerDisplay()
-	{
-		if( mTuners.size() > 0 )
-		{
-			broadcast( new TunerEvent( mTuners.get( 0 ),
-					Event.REQUEST_MAIN_SPECTRAL_DISPLAY ) );
-		}
-	}
-	
-	@Override
-	public void receive( TunerEvent event )
-	{
-		if( event.getTuner() != null )
-		{
-			int index = mTuners.indexOf( event.getTuner() );
-			
-			if( index >= 0 )
-			{
-				switch( event.getEvent() )
-				{
-					case CHANNEL_COUNT:
-						fireTableCellUpdated( index, CHANNEL_COUNT );
-						break;
-					case FREQUENCY:
-						fireTableCellUpdated( index, FREQUENCY );
-						mTunerConfigurationModel.tunerFrequencyChanged( event.getTuner() );
-						break;
-					case SAMPLE_RATE:
-						fireTableCellUpdated( index, SAMPLE_RATE );
-						break;
-					case REQUEST_MAIN_SPECTRAL_DISPLAY:
-						fireTableCellUpdated( index, SPECTRAL_DISPLAY_MAIN );
-					default:
-						break;
-				}
-			}
-		}
-		
-		broadcast( event );
-	}
-
-	@Override
-	public int getRowCount()
-	{
-		return mTuners.size();
-	}
-
-	@Override
-	public int getColumnCount()
-	{
-		return COLUMNS.length;
-	}
-
-	@Override
-	public Object getValueAt( int rowIndex, int columnIndex )
-	{
-		if( rowIndex < mTuners.size() )
-		{
-			Tuner tuner = mTuners.get( rowIndex );
-
-			switch( columnIndex )
-			{
-				case TUNER_TYPE:
-					return tuner.getTunerType().getLabel();
-				case TUNER_ID:
-					return tuner.getUniqueID();
-				case SAMPLE_RATE:
-					int sampleRate = tuner.getTunerController().getSampleRate();
-
-					return mSampleRateFormat.format( sampleRate / 1E6D ) + MHZ;
-				case FREQUENCY:
-					try
-					{
-						long frequency = tuner.getTunerController().getFrequency();
-						
-						return mFrequencyFormat.format( frequency / 1E6D ) + MHZ;
-					}
-					catch( Exception e )
-					{
-						return 0;
-					}
-				case CHANNEL_COUNT:
-					return tuner.getTunerController().getChannelCount();
-				case SPECTRAL_DISPLAY_MAIN:
-					return "Main";
-				case SPECTRAL_DISPLAY_NEW:
-					return "New";
-				default:
-					break;
-			}
-		}
-
-		return null;
-	}
-	
-	@Override
-	public String getColumnName( int columnIndex )
-	{
-		return COLUMNS[ columnIndex ];
-	}
-	
->>>>>>> 3619b480
     /**
      * Iterates current tuners to get a tuner channel source for the frequency
      * specified in the channel config's source config object.
@@ -521,23 +284,6 @@
      */
     public Source getSource(SourceConfigTuner config, int bandwidth)
     {
-<<<<<<< HEAD
-        TunerChannelSource retVal = null;
-
-        TunerChannel tunerChannel = config.getTunerChannel();
-
-        tunerChannel.setBandwidth(bandwidth);
-
-        Iterator<Tuner> it = mTuners.iterator();
-
-        Tuner tuner;
-
-        while(it.hasNext() && retVal == null)
-        {
-            tuner = it.next();
-
-            try
-=======
     	TunerChannelSource retVal = null;
     	
 		TunerChannel tunerChannel = config.getTunerChannel();
@@ -572,23 +318,18 @@
             mLog.info("Unable to source channel [" + config.getFrequency() + "] from preferred tuner [" +
                 config.getPreferredTuner() + "] - searching for another tuner");
         }
-		
+
 		while( it.hasNext() && retVal == null )
 		{
 			tuner = it.next();
 			
 			try
->>>>>>> 3619b480
             {
                 retVal = tuner.getChannelSourceManager().getSource(tunerChannel);
             }
             catch(Exception e)
             {
-<<<<<<< HEAD
-                mLog.error("Error obtaining channel source from tuner [" + tuner.getName() + "]", e);
-=======
             	mLog.error( "error obtaining channel from tuner [" + tuner.getName() + "]", e );
->>>>>>> 3619b480
             }
         }
 
