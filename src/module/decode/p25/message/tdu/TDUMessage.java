--- conflicted
+++ resolved
@@ -36,11 +36,7 @@
 	    mCRC = new CRC[ 1 ];
 	    mCRC[ 0 ] = CRC.PASSED;
     }
-<<<<<<< HEAD
-	
-=======
 
->>>>>>> 64fee2c7
 	@Override
     public String getMessage()
     {
